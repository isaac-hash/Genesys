import os
import re
import click
import sys
from genesys_cli.commands.templates import get_cpp_component_templates

def persist_workspace_sourcing():
    """Appends the workspace sourcing command to the user's shell startup file."""
    if not (sys.platform.startswith('linux') or sys.platform == 'darwin'):
        click.secho("Warning: Persistent sourcing is only supported on Linux and macOS.", fg="yellow")
        return

    shell_path = os.environ.get("SHELL", "")
    rc_file = None
    if "zsh" in shell_path:
        rc_file = os.path.expanduser("~/.zshrc")
    elif "bash" in shell_path:
        rc_file = os.path.expanduser("~/.bashrc")
    else:
        click.secho(f"Warning: Unsupported shell '{shell_path}' for persistent sourcing. Please add sourcing manually.", fg="yellow")
        return

    workspace_path = os.getcwd()
    setup_script_path = os.path.join(workspace_path, 'install', 'setup.bash')
    
    if not os.path.exists(setup_script_path):
        click.secho(f"Error: Build seems to have finished, but '{setup_script_path}' not found. Cannot persist sourcing.", fg="red")
        return

    source_line = f"source {setup_script_path}"
    comment_line = f"# Sourced by Genesys CLI for workspace: {workspace_path}"
    
    try:
        # Idempotency check: only add if the line is not already present.
        if os.path.exists(rc_file):
            with open(rc_file, 'r') as f:
                if source_line in f.read():
                    click.secho(f"✓ Sourcing for this workspace already exists in {os.path.basename(rc_file)}.", fg="green")
                    return
        
        # Safety: Append to the file, never overwrite.
        with open(rc_file, 'a') as f:
            f.write(f"\n{comment_line}\n{source_line}\n")
        
        click.secho(f"✓ Workspace sourcing added to {os.path.basename(rc_file)}.", fg="green")
        click.echo("  Please open a new terminal session for the changes to take effect.")
    except Exception as e:
        click.secho(f"Error: Failed to write to {rc_file}: {e}", fg="red")

def add_python_entry_point(pkg_name, node_name):
    """Adds a new console_script entry to a package's setup.py file."""
    setup_file = os.path.join('src', pkg_name, 'setup.py')
    node_module_name = node_name.replace('.py', '')

    with open(setup_file, 'r') as f:
        content = f.read()

    # Use re.DOTALL to match newlines. Use named groups for clarity.
    match = re.search(
        r'(?P<pre>([""])console_scripts\2\s*:\s*\[)(?P<scripts>.*?)(?P<post>\])',
        content,
        re.DOTALL
    )


    if not match:
        click.secho(f"Error: Could not find 'console_scripts' in {setup_file}.", fg="red")
        return

    scripts_content = match.group('scripts')

    # Always add a comma at the end for consistency, making it easier to append new entries.
    new_entry = f"'{node_name} = {pkg_name}.{node_module_name}:main',"

    # Check if node is already registered
    if f"'{node_name} ='" in scripts_content or f'"{node_name} ="' in scripts_content:
        click.secho(f"Node '{node_name}' already exists in {setup_file}.", fg="yellow")
        return


    # Determine the base indentation of the 'entry_points' dictionary
    entry_points_match = re.search(r'^\s*entry_points\s*=\s*\{', content, re.MULTILINE)
    if not entry_points_match:
        click.secho(f"Error: Could not find 'entry_points' dictionary in {setup_file}.", fg="red")
        return
    base_indentation = entry_points_match.start() - content.rfind('\n', 0, entry_points_match.start()) - 1
    
    # The indentation for items within the list should be base_indentation + 8 spaces
    item_indentation = " " * (base_indentation + 8)

    # If the list is not empty, add a newline before the new entry.
    if scripts_content.strip():
        insertion = f"\n{item_indentation}{new_entry}"
    else: # The list is empty, add indentation and newlines around it.
        # For an empty list, we want the new entry to be indented by 8 spaces,
        # and the closing bracket to be indented by 4 spaces relative to entry_points.
        insertion = f"\n{item_indentation}{new_entry}\n" + (" " * (base_indentation + 4))

    # Insert the new entry right before the closing bracket of the list.
    insertion_point = match.end('scripts')
    updated_content = content[:insertion_point] + insertion + content[insertion_point:]

    with open(setup_file, 'w') as f:
        f.write(updated_content)
    
    click.secho(f"✓ Registered '{node_name}' in {setup_file}", fg="green")

def add_python_component_entry_point(pkg_name, component_name):
    """Adds a new rclpy_components entry to a package's setup.py file."""
    setup_file = os.path.join('src', pkg_name, 'setup.py')
    component_module_name = component_name.replace('.py', '')

    with open(setup_file, 'r') as f:
        content = f.read()

    # Check if rclpy_components entry point exists, if not, add it.
    if 'rclpy_components' not in content:
        entry_points_match = re.search(r'entry_points\s*=\s*\{', content)
        if not entry_points_match:
            click.secho(f"Error: Could not find 'entry_points' in {setup_file}.", fg="red")
            return
        
        insertion_point = entry_points_match.end()
        new_entry_point = """
    'rclpy_components': [],
"""
        content = content[:insertion_point] + new_entry_point + content[insertion_point:]

    # Use re.DOTALL to match newlines. Use named groups for clarity.
    match = re.search(
        r'(?P<pre>([""])rclpy_components\2\s*:\s*\[)(?P<scripts>.*?)(?P<post>\])',
        content,
        re.DOTALL
    )

    if not match:
        click.secho(f"Error: Could not find 'rclpy_components' in {setup_file}.", fg="red")
        return

    scripts_content = match.group('scripts')

    # Check if component is already registered
    if f"'{component_name} ='" in scripts_content or f'"{component_name} ="' in scripts_content:
        click.secho(f"Component '{component_name}' already exists in {setup_file}.", fg="yellow")
        return

    # Always add a comma at the end for consistency, making it easier to append new entries.
    new_entry = f"'{component_name} = {pkg_name}.{component_module_name}:get_node_factory',"

    # Determine the base indentation of the 'entry_points' dictionary
    entry_points_match = re.search(r'^\s*entry_points\s*=\s*\{', content, re.MULTILINE)
    if not entry_points_match:
        click.secho(f"Error: Could not find 'entry_points' dictionary in {setup_file}.", fg="red")
        return
    base_indentation = entry_points_match.start() - content.rfind('\n', 0, entry_points_match.start()) - 1
    
    # The indentation for items within the list should be base_indentation + 8 spaces
    item_indentation = " " * (base_indentation + 8)

    # If the list is not empty, add a newline before the new entry.
    if scripts_content.strip():
        insertion = f"\n{item_indentation}{new_entry}"
    else: # The list is empty, add indentation and newlines around it.
        # For an empty list, we want the new entry to be indented by 8 spaces,
        # and the closing bracket to be indented by 4 spaces relative to entry_points.
        insertion = f"\n{item_indentation}{new_entry}\n" + (" " * (base_indentation + 4))

    # Insert the new entry right before the closing bracket of the list.
    insertion_point = match.end('scripts')
    updated_content = content[:insertion_point] + insertion + content[insertion_point:]

    with open(setup_file, 'w') as f:
        f.write(updated_content)
    
    click.secho(f"✓ Registered '{component_name}' as a component in {setup_file}", fg="green")

def add_install_rule_for_launch_dir(pkg_name):
    """Adds the install rule for the launch directory to setup.py."""
    setup_file = os.path.join('src', pkg_name, 'setup.py')
    if not os.path.exists(setup_file):
        return  # Not a python package

    with open(setup_file, 'r') as f:
        content = f.read()

    # Check if the rule already exists to avoid duplicates
    if "glob(os.path.join('launch'" in content:
        return

    # Add necessary imports if they are missing
    imports_to_add = []
    if 'import os' not in content:
        imports_to_add.append('import os')
    if 'from glob import glob' not in content:
        imports_to_add.append('from glob import glob')
    
    if imports_to_add:
        content = "\n".join(imports_to_add) + "\n" + content

    # Find the line installing package.xml to insert our rule after it
    package_xml_line = "('share/' + package_name, ['package.xml'])"
    match = re.search(re.escape(package_xml_line), content)
    if not match:
        click.secho(f"Warning: Could not find package.xml install rule in {setup_file}. Cannot add launch install rule.", fg="yellow")
        return
    
    # Determine the indentation from the found line
    line_start = content.rfind('\n', 0, match.start()) + 1
    indentation = " " * (match.start() - line_start)

    # Note the comma at the beginning to correctly extend the list
    new_rule = f",\n{indentation}(os.path.join('share', package_name, 'launch'), glob(os.path.join('launch', '*launch.py')))"
    
    # Insert the new rule right after the package.xml line
    insertion_point = match.end()
    updated_content = content[:insertion_point] + new_rule + content[insertion_point:]

    with open(setup_file, 'w') as f:
        f.write(updated_content)
    
    click.secho(f"✓ Added launch directory install rule to {setup_file}", fg="green")

def add_cpp_executable(pkg_name, node_name):
    """Adds a new executable and install rule to a package's CMakeLists.txt safely."""
    cmake_file = os.path.join('src', pkg_name, 'CMakeLists.txt')
    node_src_file = f"src/{node_name}.cpp"

    if not os.path.exists(cmake_file):
        click.secho(f"Error: {cmake_file} not found.", fg="red")
        return

    with open(cmake_file, 'r') as f:
        lines = f.readlines()

    content = ''.join(lines)

    # --- Early duplicate check ---
    if any(f"add_executable({node_name}" in line for line in lines):
        click.secho(f"Node '{node_name}' already registered in {cmake_file}.", fg="yellow")
        return

    # --- Find ament_package() line index safely ---
    ament_line_idx = None
    for i, line in enumerate(lines):
        if re.search(r"^\s*ament_package\s*\(\s*\)", line):
            ament_line_idx = i
            break

    if ament_line_idx is None:
        click.secho(f"Error: Could not find 'ament_package()' in {cmake_file}.", fg="red")
        return

    # --- Add missing find_package() calls after ament_cmake ---
    new_find_packages = []
    if not any("find_package(rclcpp REQUIRED)" in line for line in lines):
        new_find_packages.append("find_package(rclcpp REQUIRED)\n")
    if not any("find_package(std_msgs REQUIRED)" in line for line in lines):
        new_find_packages.append("find_package(std_msgs REQUIRED)\n")
    if not any("find_package(rclcpp_lifecycle REQUIRED)" in line for line in lines):
        new_find_packages.append("find_package(rclcpp_lifecycle REQUIRED)\n")

    if new_find_packages:
        # Find where to insert: after find_package(ament_cmake REQUIRED)
        insert_after_idx = None
        for i, line in enumerate(lines):
            if "find_package(ament_cmake REQUIRED)" in line:
                insert_after_idx = i
                break

        if insert_after_idx is not None:
            lines.insert(insert_after_idx + 1, "".join(new_find_packages))

    # --- Build the new executable block ---
    new_block = f'''\nadd_executable({node_name} {node_src_file})
    ament_target_dependencies({node_name}
      rclcpp
      std_msgs
      rclcpp_lifecycle
    )

install(TARGETS
  {node_name}
  DESTINATION lib/${{PROJECT_NAME}})
'''

    # --- Insert just before ament_package() ---
    lines.insert(ament_line_idx, new_block)

    # --- Write back safely ---
    with open(cmake_file, 'w') as f:
        f.write(''.join(lines))

    click.secho(f"Registered '{node_name}' in {cmake_file}", fg="green")

def add_install_rule_for_launch_dir_cpp(pkg_name):
    """Adds the install rule for the launch directory to CMakeLists.txt."""
    cmake_file = os.path.join('src', pkg_name, 'CMakeLists.txt')
    if not os.path.exists(cmake_file):
        return  # Not a C++ package

    with open(cmake_file, 'r') as f:
        lines = f.readlines()

    # Check if the rule already exists
    if any('install(DIRECTORY launch' in line for line in lines):
        return

    # Find the ament_package() call to insert before it
    ament_line_idx = None
    for i, line in enumerate(lines):
        if re.search(r"^\s*ament_package\s*\(\s*\)", line):
            ament_line_idx = i
            break

    if ament_line_idx is None:
        click.secho(f"Warning: Could not find ament_package() call in {cmake_file}. Cannot add launch install rule.", fg="yellow")
        return

    new_cmake_commands = f'''install(
  DIRECTORY launch
  DESTINATION share/${{PROJECT_NAME}})

'''
    # insert before ament_package()
    lines.insert(ament_line_idx, new_cmake_commands)

    with open(cmake_file, 'w') as f:
        f.write("".join(lines))
    
    click.secho(f"✓ Added launch directory install rule to {cmake_file}", fg="green")

def add_launch_file_boilerplate(pkg_name, node_name):
    """Auto-generates a boilerplate launch file for a new node."""
    launch_dir = os.path.join('src', pkg_name, 'launch')
    os.makedirs(launch_dir, exist_ok=True)
    launch_file = os.path.join(launch_dir, f"{pkg_name}_launch.py")
    
    # Only create a launch file if it doesn't already exist to avoid overwriting a custom one
    if not os.path.exists(launch_file):
        boilerplate = f'''from launch import LaunchDescription
from launch_ros.actions import Node

def generate_launch_description():
    return LaunchDescription([
        Node(
            package='{pkg_name}',
            executable='{node_name}',
            name='{node_name}',
            output='screen',
            emulate_tty=True
        ),
    ])
'''
        with open(launch_file, 'w') as f:
            f.write(boilerplate)
        click.secho(f"✓ Auto-generated launch file: {launch_file}", fg="green")

def add_node_to_launch(pkg_name, node_name):
    """Adds a new Node entry into the package's launch file if it exists."""
    launch_file = os.path.join('src', pkg_name, 'launch', f"{pkg_name}_launch.py")
    if not os.path.exists(launch_file):
        return  # no launch file yet (handled in add_launch_file_boilerplate)

    with open(launch_file, 'r') as f:
        content = f.read()

    # Build the new Node block (with a trailing comma, as per the original design)
    new_node_block = f'''Node(
    package='{pkg_name}',
    executable='{node_name}',
    name='{node_name}',
    output='screen',
    emulate_tty=True
)'''

    if f"executable='{node_name}'" in content:
        click.secho(f"Launch file already contains '{node_name}'.", fg="yellow")
        return

    # Find the LaunchDescription list content
    match = re.search(
        r'(return LaunchDescription\(\[)(?P<nodes>.*?)(?P<post>\]\))',
        content,
        re.DOTALL
    )

    if not match:
        click.secho(f"Error: Could not find 'return LaunchDescription([' in {launch_file}.", fg="red")
        return

    nodes_in_ld = match.group('nodes').strip()
    insertion_point = match.end('nodes')

    # Determine indentation
    return_ld_start_index = content.rfind('\n', 0, match.start()) + 1
    base_indentation = match.start() - return_ld_start_index
    item_indentation = " " * (base_indentation + 4)

    # Remove any trailing comma from the existing nodes content
    if nodes_in_ld.endswith(','):
        nodes_in_ld = nodes_in_ld.rstrip(',')

    if nodes_in_ld:
        # If there are existing nodes, add a comma and a newline before the new node
        new_list_content = f"{nodes_in_ld},\n{item_indentation}{new_node_block}"
    else:
        # If no existing nodes, just add a newline and the new node
        new_list_content = f"\n{item_indentation}{new_node_block}"

    updated_content = content[:match.start('nodes')] + new_list_content + content[match.end('nodes'):]

    with open(launch_file, 'w') as f:
        f.write(updated_content)

    click.secho(f"✓ Added '{node_name}' to launch file: {launch_file}", fg="green")

def add_node_to_mixed_launch(pkg_name, node_name):
    """Adds a new Node entry into the package's mixed launch file if it exists."""
    launch_file = os.path.join('src', pkg_name, 'launch', "mixed_launch.py")
    if not os.path.exists(launch_file):
        return

    with open(launch_file, 'r') as f:
        content = f.read()

    new_node_block = f"""
        Node(
            package='{pkg_name}',
            executable='{node_name}',
            name='{node_name}'
        ),
"""

    if f"executable='{node_name}'" in content:
        click.secho(f"Launch file already contains '{node_name}'.", fg="yellow")
        return

    # Insert the new node block into the regular_nodes list.
    updated_content = re.sub(r"(regular_nodes\s*=\s*\[\n)",
                           rf"\g<1>{new_node_block}",
                           content)

    with open(launch_file, 'w') as f:
        f.write(updated_content)

    click.secho(f"✓ Added '{node_name}' to mixed launch file: {launch_file}", fg="green")

def add_component_to_mixed_launch(pkg_name, component_name):
    """Adds a new ComposableNode entry into the package's mixed launch file if it exists."""
    launch_file = os.path.join('src', pkg_name, 'launch', "mixed_launch.py")
    if not os.path.exists(launch_file):
        return

    with open(launch_file, 'r') as f:
        content = f.read()

    new_component_block = f"""
        ComposableNode(
            package='{pkg_name}',
            plugin='{component_name}',
            name='{component_name}'
        ),
"""

    if f"plugin='{component_name}'" in content:
        click.secho(f"Launch file already contains '{component_name}'.", fg="yellow")
        return

    # Insert the new component block into the composable_nodes list.
    updated_content = re.sub(r"(composable_nodes\s*=\s*\[\n)",
                           rf"\g<1>{new_component_block}",
                           content)

    with open(launch_file, 'w') as f:
        f.write(updated_content)

    click.secho(f"✓ Added '{component_name}' to mixed launch file: {launch_file}", fg="green")

def add_default_launch_file(pkg_name):
    """Auto-generates a default.launch.py that includes the main package launch file."""
    launch_dir = os.path.join('src', pkg_name, 'launch')
    os.makedirs(launch_dir, exist_ok=True)
    default_launch_file = os.path.join(launch_dir, "default.launch.py")
    pkg_specific_launch_file = f"{pkg_name}_launch.py"

    # Don't overwrite if it exists to preserve user customizations
    if os.path.exists(default_launch_file):
        return

    boilerplate = f'''import os
from ament_index_python.packages import get_package_share_directory
from launch import LaunchDescription
from launch.actions import IncludeLaunchDescription
from launch.launch_description_sources import PythonLaunchDescriptionSource

def generate_launch_description():
    """
    This is the default launch file for the '{pkg_name}' package.
    It is launched when running 'framework launch --all'.
    By default, it includes the package-specific launch file.
    """
    pkg_specific_launch_file_path = os.path.join(
        get_package_share_directory('{pkg_name}'),
        'launch',
        '{pkg_specific_launch_file}'
    )

    return LaunchDescription([
        IncludeLaunchDescription(PythonLaunchDescriptionSource(pkg_specific_launch_file_path))
    ])
'''
    with open(default_launch_file, 'w') as f:
        f.write(boilerplate)
    click.secho(f"✓ Auto-generated default launch file: {default_launch_file}", fg="green")

def add_cpp_dependencies_to_package_xml(pkg_name, dependencies):
    """Adds <depend> tags to a package.xml file for C++ packages."""
    package_xml_file = os.path.join('src', pkg_name, 'package.xml')
    if not os.path.exists(package_xml_file):
        click.secho(f"Warning: {package_xml_file} not found. Cannot add dependencies.", fg="yellow")
        return

    with open(package_xml_file, 'r') as f:
        content = f.read()

    # Find the buildtool_depend to insert after
    buildtool_depend_match = re.search(r'(<buildtool_depend>ament_cmake</buildtool_depend>)', content)
    if not buildtool_depend_match:
        buildtool_depend_match = re.search(r'(<buildtool_depend>ament_cmakepp</buildtool_depend>)', content)
        if not buildtool_depend_match:
            click.secho(f"Warning: Could not find <buildtool_depend> in {package_xml_file}. Cannot add dependencies.", fg="yellow")
            return

    insertion_point = buildtool_depend_match.end()
    
    deps_to_add_str = ""
    for dep in dependencies:
        if f"<build_depend>{dep}</build_depend>" not in content:
            deps_to_add_str += f"\n  <build_depend>{dep}</build_depend>"
        if f"<exec_depend>{dep}</exec_depend>" not in content:
            deps_to_add_str += f"\n  <exec_depend>{dep}</exec_depend>"

    if deps_to_add_str:
        updated_content = content[:insertion_point] + deps_to_add_str + content[insertion_point:]
        with open(package_xml_file, 'w') as f:
            f.write(updated_content)
        click.secho(f"✓ Added dependencies to {package_xml_file}", fg="green")

def add_component_to_regular_launch(pkg_name, component_name):
    """
    Adds a new ComposableNode entry into the package's regular launch file (pkg_name_launch.py).
    If a ComposableNodeContainer is not present, it will be added.
    """
    launch_file = os.path.join('src', pkg_name, 'launch', f"{pkg_name}_launch.py")
    if not os.path.exists(launch_file):
        click.secho(f"Error: Regular launch file '{launch_file}' not found.", fg="red")
        return

    with open(launch_file, 'r') as f:
        content = f.read()

    # Check if component is already registered
    if f"plugin='{component_name}'" in content:
        click.secho(f"Launch file already contains '{component_name}'.", fg="yellow")
        return

    # Imports to ensure are present
    imports_to_add = []
    if 'from launch_ros.actions import ComposableNodeContainer' not in content:
        imports_to_add.append('from launch_ros.actions import ComposableNodeContainer')
    if 'from launch_ros.descriptions import ComposableNode' not in content:
        imports_to_add.append('from launch_ros.descriptions import ComposableNode')
    
    if imports_to_add:
        # Find a good place to insert imports, e.g., after existing launch imports
        match_launch_import = re.search(r'(from launch import LaunchDescription)', content)
        if match_launch_import:
            insertion_point = match_launch_import.end()
            content = content[:insertion_point] + "\n" + "\n".join(imports_to_add) + content[insertion_point:]
        else:
            # Fallback if no launch import found, add at top
            content = "\n".join(imports_to_add) + "\n" + content

    # Check if a ComposableNodeContainer already exists
    container_match = re.search(r'ComposableNodeContainer\(', content)
    
    new_component_block = f"""ComposableNode(
    package='{pkg_name}',
    plugin='{component_name}',
    name='{component_name}'
)
"""

    if container_match:
        # Container exists, find its composable_node_descriptions list and insert
        match = re.search(
            r'(composable_node_descriptions\s*=\s*\[)(?P<nodes>.*?)(?P<post>\])',
            content,
            re.DOTALL
        )
        if match:
            scripts_content = match.group('nodes').strip() # strip to check if truly empty
            insertion_point = match.end('nodes')
            
            # Determine indentation
            # Find the start of the line where 'composable_node_descriptions = [' begins
            list_start_index = content.rfind('\n', 0, match.start()) + 1
            # Calculate the indentation of 'composable_node_descriptions = ['
            base_indentation = match.start() - list_start_index
            # The items in the list should be indented by base_indentation + 4 spaces
            item_indentation = " " * (base_indentation + 4)

            # Remove any trailing comma from the existing components content
            if scripts_content.endswith(','):
                scripts_content = scripts_content.rstrip(',')

            if scripts_content: # If there are existing nodes
                new_list_content = f"{scripts_content},\n{item_indentation}{new_component_block}"
            else: # If the list is empty
                new_list_content = f"\n{item_indentation}{new_component_block}"

            content = content[:match.start('nodes')] + new_list_content + content[match.end('nodes'):]
        else:
            click.secho(f"Warning: Could not find 'composable_node_descriptions' in existing container in {launch_file}. Component not added.", fg="yellow")
            return
    else:
        # No container, add a new one and the component
        indented_component_block = new_component_block.replace('\n', '\n        ').strip()
        container_block = f"""container = ComposableNodeContainer(
    name='{pkg_name}_component_container',
    namespace='',
    package='rclpy_components',
    executable='component_container',
    composable_node_descriptions=[
        {indented_component_block}
    ],
    output='screen',
)"""
        # Find the return LaunchDescription([ and insert container before it
        match_return = re.search(r'(return LaunchDescription\(\[)(?P<nodes>.*?)(?P<post>\]\))', content, re.DOTALL)
        if match_return:
            insertion_point_for_container_ref = match_return.end('nodes')
            nodes_in_ld = match_return.group('nodes').strip()
            
            container_ref_to_add = "container"
            # if nodes_in_ld:
            #     # If there are existing nodes, add a comma before inserting the container reference
            #     container_ref_to_add = ",\n        " + container_ref_to_add
            # else:
            #     # If no existing nodes, just add the container reference with proper indentation
            #     container_ref_to_add = "\n        " + container_ref_to_add
            container_ref_to_add = "\n        " + container_ref_to_add + ",\n"

            # Insert the container reference into the LaunchDescription list
            content = content[:insertion_point_for_container_ref] + container_ref_to_add + content[insertion_point_for_container_ref:]
            
            # Insert the container block itself before the return statement
            # Find the line before 'return LaunchDescription'
            return_ld_start = content.find('return LaunchDescription')
            if return_ld_start != -1:
                # Find the start of the line containing 'return LaunchDescription'
                line_start = content.rfind('\n', 0, return_ld_start) + 1
                # Get the indentation of the 'return LaunchDescription' line
                return_indentation = content[line_start:return_ld_start]
                # Insert the container block at the start of that line with the same indentation
                content = content[:line_start] + return_indentation + container_block + "\n\n" + content[line_start:]
            else:
                click.secho(f"Warning: Could not find 'return LaunchDescription' to insert container block in {launch_file}. Component container not added.", fg="yellow")
                return
        else:
            click.secho(f"Warning: Could not find 'return LaunchDescription' in {launch_file}. Component container not added.", fg="yellow")
            return

    with open(launch_file, 'w') as f:
        f.write(content)

    click.secho(f"✓ Added '{component_name}' to regular launch file: {launch_file}", fg="green")


def make_cpp_component(pkg_name, component_name, component_type):
    """Creates a new C++ component and registers it in the package."""
    
    class_name = "".join(word.capitalize() for word in component_name.split('_'))
    
    # 1. Get templates
    hpp_content, cpp_content, register_content, plugin_content = get_cpp_component_templates(component_type, pkg_name, class_name, f"A C++ component of type {component_type}")

    # 2. Create directories
    pkg_path = os.path.join('src', pkg_name)
    include_dir = os.path.join(pkg_path, 'include', pkg_name)
    src_dir = os.path.join(pkg_path, 'src')
    resource_dir = os.path.join(pkg_path, 'resource')
    os.makedirs(include_dir, exist_ok=True)
    os.makedirs(src_dir, exist_ok=True)
    os.makedirs(resource_dir, exist_ok=True)

    # 3. Create component files
    hpp_file_path = os.path.join(include_dir, f"{class_name}.hpp")
    cpp_file_path = os.path.join(src_dir, f"{class_name}.cpp")

    with open(hpp_file_path, 'w') as f:
        f.write(hpp_content)
    click.secho(f"✓ Created C++ component header: {hpp_file_path}", fg="green")

    with open(cpp_file_path, 'w') as f:
        f.write(cpp_content)
    click.secho(f"✓ Created C++ component source: {cpp_file_path}", fg="green")

    # 4. Create or update register_components.cpp
    register_components_path = os.path.join(src_dir, 'register_components.cpp')
    
    if os.path.exists(register_components_path):
        with open(register_components_path, 'a') as f:
            f.write(f"\n{register_content}")
    else:
        with open(register_components_path, 'w') as f:
            f.write(register_content)
    click.secho(f"✓ Updated component registration file: {register_components_path}", fg="green")

    # 5. Create or update plugin.xml
    plugin_xml_path = os.path.join(resource_dir, f"{pkg_name}_plugin.xml")
    
    if os.path.exists(plugin_xml_path):
        with open(plugin_xml_path, 'r+') as f:
            content = f.read()
            if f'type="{pkg_name}::{class_name}"' not in content:
                # Insert before the closing </library> tag
                plugin_entry = f'  <class type="{pkg_name}::{class_name}" base_class_type="rclcpp::Node">\n    <description>A C++ component of type {component_type}</description>\n  </class>'
                content = content.replace('</library>', f'{plugin_entry}\n</library>')
                f.seek(0)
                f.write(content)
                f.truncate()
    else:
        with open(plugin_xml_path, 'w') as f:
            f.write(plugin_content)
    click.secho(f"✓ Updated plugin XML file: {plugin_xml_path}", fg="green")

    # 6. Update CMakeLists.txt
    cmake_path = os.path.join(pkg_path, 'CMakeLists.txt')
<<<<<<< HEAD
    with open(cmake_path, 'r') as f:
        cmake_content = f.read()

    # Ensure find_package(rclcpp_components REQUIRED) is present
    if 'find_package(rclcpp_components REQUIRED)' not in cmake_content:
        cmake_content = cmake_content.replace('find_package(ament_cmake REQUIRED)', 
                                              'find_package(ament_cmake REQUIRED)\nfind_package(rclcpp_components REQUIRED)')
    # Ensure find_package(std_msgs REQUIRED) is present
    if 'find_package(std_msgs REQUIRED)' not in cmake_content:
        cmake_content = cmake_content.replace('find_package(ament_cmake REQUIRED)', 
                                              'find_package(ament_cmake REQUIRED)\nfind_package(std_msgs REQUIRED)')

    # Ensure add_library for components is present
    add_library_str = f'add_library({pkg_name}_components SHARED\n  src/register_components.cpp\n)'
    if add_library_str not in cmake_content: # Check for exact string to avoid partial matches
        # Find a suitable place to insert add_library, e.g., before ament_package()
        ament_package_match = re.search(r'ament_package\(\)', cmake_content)
        if ament_package_match:
            cmake_content = cmake_content[:ament_package_match.start()] + add_library_str + '\n' + \
                            f'''target_include_directories({pkg_name}_components PUBLIC
  $<BUILD_INTERFACE:${{CMAKE_CURRENT_SOURCE_DIR}}/include>
  $<INSTALL_INTERFACE:include>)

''' + cmake_content[ament_package_match.start():]
        else:
            click.secho(f"Warning: Could not find 'ament_package()' in {cmake_path}. Cannot add add_library.", fg="yellow")

    # Ensure rclcpp_components and std_msgs are in ament_target_dependencies for the component library
    ament_target_deps_pattern = r'(ament_target_dependencies\(\s*' + re.escape(pkg_name) + r'_components\s*)([^)]*)(\))'
    match = re.search(ament_target_deps_pattern, cmake_content, re.DOTALL)

    if match:
        current_deps = match.group(2)
        deps_to_add = []
        if 'rclcpp_components' not in current_deps:
            deps_to_add.append('rclcpp_components')
        if 'std_msgs' not in current_deps:
            deps_to_add.append('std_msgs')
        
        if deps_to_add:
            new_deps = current_deps.strip()
            for dep in deps_to_add:
                new_deps += f'\n      {dep}'
            cmake_content = cmake_content[:match.start(2)] + new_deps + cmake_content[match.end(2):]
    else:
        # If ament_target_dependencies for this component is not found, add it.
        # This should ideally be placed after add_library.
        ament_target_dependencies_str = f'''ament_target_dependencies({pkg_name}_components
      rclcpp
      rclcpp_components
      std_msgs
    )'''
        # Find the end of the add_library block to insert after it
        add_library_end_match = re.search(re.escape(add_library_str), cmake_content)
        if add_library_end_match:
            cmake_content = cmake_content[:add_library_end_match.end()] + '\n' + ament_target_dependencies_str + '\n' + cmake_content[add_library_end_match.end():]
        else:
            click.secho(f"Warning: Could not find 'add_library' for components in {cmake_path}. Cannot add ament_target_dependencies.", fg="yellow")

    # Ensure rclcpp_components_register_nodes is present
    register_node_str = f'rclcpp_components_register_nodes({pkg_name}_components "${{PROJECT_NAME}}::{class_name}")'
    if 'rclcpp_components_register_nodes' not in cmake_content:
        # Find a suitable place to insert, e.g., after ament_target_dependencies
        if match: # If ament_target_dependencies was found/added
            cmake_content = cmake_content[:match.end()] + '\n' + register_node_str + '\n' + cmake_content[match.end():]
        else: # Fallback if ament_target_dependencies was not found
            click.secho(f"Warning: Could not find 'ament_target_dependencies' for components in {cmake_path}. Cannot add rclcpp_components_register_nodes.", fg="yellow")
    else:
        # If it exists, ensure the current component is registered
        if f'"{pkg_name}::{class_name}"' not in cmake_content:
            cmake_content = re.sub(r'(rclcpp_components_register_nodes\([^)]+)', f'\\1\n  "${{PROJECT_NAME}}::{class_name}"', cmake_content)

    # Ensure install(TARGETS ...) is present
    install_targets_str = f'install(TARGETS\n  {pkg_name}_components\n  ARCHIVE DESTINATION lib\n  LIBRARY DESTINATION lib\n  RUNTIME DESTINATION bin\n)'
    if 'install(TARGETS' not in cmake_content:
        ament_package_match = re.search(r'ament_package\(\)', cmake_content)
        if ament_package_match:
            cmake_content = cmake_content[:ament_package_match.start()] + install_targets_str + '\n\n' + cmake_content[ament_package_match.start():]
        else:
            click.secho(f"Warning: Could not find 'ament_package()' in {cmake_path}. Cannot add install(TARGETS).", fg="yellow")

    # Ensure install(FILES ...) for plugin.xml is present
    install_plugin_str = f'install(FILES\n  resource/{pkg_name}_plugin.xml\n  DESTINATION share/${{PROJECT_NAME}}\n)'
    if 'install(FILES' not in cmake_content:
        ament_package_match = re.search(r'ament_package\(\)', cmake_content)
        if ament_package_match:
            cmake_content = cmake_content[:ament_package_match.start()] + install_plugin_str + '\n\n' + cmake_content[ament_package_match.start():]
        else:
            click.secho(f"Warning: Could not find 'ament_package()' in {cmake_path}. Cannot add install(FILES).", fg="yellow")
=======
    from genesys_cli.commands.templates import get_cpp_component_cmakelists_template
>>>>>>> 830430da

    # Check existing components to avoid duplicates and build a list
    existing_components = []
    if os.path.exists(cmake_path):
        with open(cmake_path, 'r') as f:
            content = f.read()
            # Find existing components by looking at the source files listed
            matches = re.findall(r'src/(\w+)\.cpp', content)
            for match in matches:
                if match != 'register_components':
                    existing_components.append({'class_name': match})

    # Add the new component if it's not already in the list
    if not any(c['class_name'] == class_name for c in existing_components):
        existing_components.append({'class_name': class_name})

    # Render the new CMakeLists.txt from the component template
    context = {
        'package_name': pkg_name,
        'components': existing_components
    }
    cmakelists_content = get_cpp_component_cmakelists_template(context)
    with open(cmake_path, 'w') as f:
        f.write(cmakelists_content)
    click.secho(f"✓ Updated CMakeLists.txt", fg="green")

    # 7. Update package.xml
    add_cpp_dependencies_to_package_xml(pkg_name, ["rclcpp", "rclcpp_components"])
    package_xml_path = os.path.join(pkg_path, 'package.xml')
    with open(package_xml_path, 'r') as f:
        package_xml_content = f.read()
    
    if '<export>' not in package_xml_content:
        package_xml_content = package_xml_content.replace('</package>', '<export></export>\n</package>')

    if f'plugin="resource/{pkg_name}_plugin.xml"' not in package_xml_content:
        export_tag = f'<export>\n    <rclcpp_components plugin="resource/{pkg_name}_plugin.xml"/>\n  </export>'
        if '<export/>' in package_xml_content:
            package_xml_content = package_xml_content.replace('<export/>', export_tag)
        else:
            package_xml_content = package_xml_content.replace('<export>', f'<export>\n    <rclcpp_components plugin="resource/{pkg_name}_plugin.xml"/>')

    with open(package_xml_path, 'w') as f:
        f.write(package_xml_content)
    click.secho(f"✓ Updated package.xml", fg="green")<|MERGE_RESOLUTION|>--- conflicted
+++ resolved
@@ -737,99 +737,7 @@
 
     # 6. Update CMakeLists.txt
     cmake_path = os.path.join(pkg_path, 'CMakeLists.txt')
-<<<<<<< HEAD
-    with open(cmake_path, 'r') as f:
-        cmake_content = f.read()
-
-    # Ensure find_package(rclcpp_components REQUIRED) is present
-    if 'find_package(rclcpp_components REQUIRED)' not in cmake_content:
-        cmake_content = cmake_content.replace('find_package(ament_cmake REQUIRED)', 
-                                              'find_package(ament_cmake REQUIRED)\nfind_package(rclcpp_components REQUIRED)')
-    # Ensure find_package(std_msgs REQUIRED) is present
-    if 'find_package(std_msgs REQUIRED)' not in cmake_content:
-        cmake_content = cmake_content.replace('find_package(ament_cmake REQUIRED)', 
-                                              'find_package(ament_cmake REQUIRED)\nfind_package(std_msgs REQUIRED)')
-
-    # Ensure add_library for components is present
-    add_library_str = f'add_library({pkg_name}_components SHARED\n  src/register_components.cpp\n)'
-    if add_library_str not in cmake_content: # Check for exact string to avoid partial matches
-        # Find a suitable place to insert add_library, e.g., before ament_package()
-        ament_package_match = re.search(r'ament_package\(\)', cmake_content)
-        if ament_package_match:
-            cmake_content = cmake_content[:ament_package_match.start()] + add_library_str + '\n' + \
-                            f'''target_include_directories({pkg_name}_components PUBLIC
-  $<BUILD_INTERFACE:${{CMAKE_CURRENT_SOURCE_DIR}}/include>
-  $<INSTALL_INTERFACE:include>)
-
-''' + cmake_content[ament_package_match.start():]
-        else:
-            click.secho(f"Warning: Could not find 'ament_package()' in {cmake_path}. Cannot add add_library.", fg="yellow")
-
-    # Ensure rclcpp_components and std_msgs are in ament_target_dependencies for the component library
-    ament_target_deps_pattern = r'(ament_target_dependencies\(\s*' + re.escape(pkg_name) + r'_components\s*)([^)]*)(\))'
-    match = re.search(ament_target_deps_pattern, cmake_content, re.DOTALL)
-
-    if match:
-        current_deps = match.group(2)
-        deps_to_add = []
-        if 'rclcpp_components' not in current_deps:
-            deps_to_add.append('rclcpp_components')
-        if 'std_msgs' not in current_deps:
-            deps_to_add.append('std_msgs')
-        
-        if deps_to_add:
-            new_deps = current_deps.strip()
-            for dep in deps_to_add:
-                new_deps += f'\n      {dep}'
-            cmake_content = cmake_content[:match.start(2)] + new_deps + cmake_content[match.end(2):]
-    else:
-        # If ament_target_dependencies for this component is not found, add it.
-        # This should ideally be placed after add_library.
-        ament_target_dependencies_str = f'''ament_target_dependencies({pkg_name}_components
-      rclcpp
-      rclcpp_components
-      std_msgs
-    )'''
-        # Find the end of the add_library block to insert after it
-        add_library_end_match = re.search(re.escape(add_library_str), cmake_content)
-        if add_library_end_match:
-            cmake_content = cmake_content[:add_library_end_match.end()] + '\n' + ament_target_dependencies_str + '\n' + cmake_content[add_library_end_match.end():]
-        else:
-            click.secho(f"Warning: Could not find 'add_library' for components in {cmake_path}. Cannot add ament_target_dependencies.", fg="yellow")
-
-    # Ensure rclcpp_components_register_nodes is present
-    register_node_str = f'rclcpp_components_register_nodes({pkg_name}_components "${{PROJECT_NAME}}::{class_name}")'
-    if 'rclcpp_components_register_nodes' not in cmake_content:
-        # Find a suitable place to insert, e.g., after ament_target_dependencies
-        if match: # If ament_target_dependencies was found/added
-            cmake_content = cmake_content[:match.end()] + '\n' + register_node_str + '\n' + cmake_content[match.end():]
-        else: # Fallback if ament_target_dependencies was not found
-            click.secho(f"Warning: Could not find 'ament_target_dependencies' for components in {cmake_path}. Cannot add rclcpp_components_register_nodes.", fg="yellow")
-    else:
-        # If it exists, ensure the current component is registered
-        if f'"{pkg_name}::{class_name}"' not in cmake_content:
-            cmake_content = re.sub(r'(rclcpp_components_register_nodes\([^)]+)', f'\\1\n  "${{PROJECT_NAME}}::{class_name}"', cmake_content)
-
-    # Ensure install(TARGETS ...) is present
-    install_targets_str = f'install(TARGETS\n  {pkg_name}_components\n  ARCHIVE DESTINATION lib\n  LIBRARY DESTINATION lib\n  RUNTIME DESTINATION bin\n)'
-    if 'install(TARGETS' not in cmake_content:
-        ament_package_match = re.search(r'ament_package\(\)', cmake_content)
-        if ament_package_match:
-            cmake_content = cmake_content[:ament_package_match.start()] + install_targets_str + '\n\n' + cmake_content[ament_package_match.start():]
-        else:
-            click.secho(f"Warning: Could not find 'ament_package()' in {cmake_path}. Cannot add install(TARGETS).", fg="yellow")
-
-    # Ensure install(FILES ...) for plugin.xml is present
-    install_plugin_str = f'install(FILES\n  resource/{pkg_name}_plugin.xml\n  DESTINATION share/${{PROJECT_NAME}}\n)'
-    if 'install(FILES' not in cmake_content:
-        ament_package_match = re.search(r'ament_package\(\)', cmake_content)
-        if ament_package_match:
-            cmake_content = cmake_content[:ament_package_match.start()] + install_plugin_str + '\n\n' + cmake_content[ament_package_match.start():]
-        else:
-            click.secho(f"Warning: Could not find 'ament_package()' in {cmake_path}. Cannot add install(FILES).", fg="yellow")
-=======
     from genesys_cli.commands.templates import get_cpp_component_cmakelists_template
->>>>>>> 830430da
 
     # Check existing components to avoid duplicates and build a list
     existing_components = []
