<<<<<<< HEAD
import os
import click
import sys
import re
import subprocess
from genesys_cli.utils import get_sourcing_command
from genesys_cli.scaffolding import (
    add_python_entry_point,
    add_install_rule_for_launch_dir, # This is duplicated, but I'll leave it for now
    add_cpp_executable,
    add_install_rule_for_launch_dir_cpp,
    add_launch_file_boilerplate,
    add_node_to_launch,
    add_default_launch_file,
)
from .templates import get_python_node_template, get_cpp_node_template

@click.group("make")
def make():
    """Scaffold ROS 2 components."""
    pass

@make.command("node")
@click.argument("node_name")
@click.option('--pkg', 'pkg_name', required=True, help='The name of the package to add the node to.')
@click.pass_context
def make_node(ctx, node_name, pkg_name):
    """Creates a new node file and registers it in an existing package."""
    node_type = click.prompt(
        'Select node type',
        type=click.Choice(['Publisher', 'Subscriber', 'Service', 'ActionServer', 'Lifecycle'], case_sensitive=False),
        default='Publisher'
    )
    click.echo(f"Scaffolding a '{node_type}' node named '{node_name}' in package '{pkg_name}'.")

    pkg_path = os.path.join('src', pkg_name)
    if not os.path.isdir(pkg_path):
        click.secho(f"Error: Package '{pkg_name}' not found at {pkg_path}", fg="red")
        sys.exit(1)

    class_name = "".join(word.capitalize() for word in node_name.split('_'))

    # Determine package type and create node
    if os.path.exists(os.path.join(pkg_path, 'setup.py')):
        # Python package
        node_dir = os.path.join(pkg_path, pkg_name)
        os.makedirs(node_dir, exist_ok=True)
        node_file = os.path.join(node_dir, f"{node_name}.py")
        with open(node_file, 'w') as f:
            py_boilerplate = get_python_node_template(node_type.lower(), node_name, class_name)
            f.write(py_boilerplate)
        click.secho(f"✓ Created Python node file: {node_file}", fg="green")
        add_python_entry_point(pkg_name, node_name)
        add_install_rule_for_launch_dir(pkg_name)
    elif os.path.exists(os.path.join(pkg_path, 'CMakeLists.txt')):
        # C++ package
        node_dir = os.path.join(pkg_path, 'src')
        os.makedirs(node_dir, exist_ok=True)
        node_file = os.path.join(node_dir, f"{node_name}.cpp")
        if node_type.lower() != 'publisher': # Based on original logic
            click.secho(
                "Warning: C++ node scaffolding currently only supports the 'Publisher' type. "
                "A publisher node will be created.",
                fg="yellow"
            )
        
        cpp_boilerplate = get_cpp_node_template(node_name, class_name)
        with open(node_file, 'w') as f:
            f.write(cpp_boilerplate)
        click.secho(f"✓ Created C++ node file: {node_file}", fg="green")
        add_cpp_executable(pkg_name, node_name)
        add_install_rule_for_launch_dir_cpp(pkg_name)
    else:
        click.secho(f"Error: Could not determine package type for '{pkg_name}'. No setup.py or CMakeLists.txt found.", fg="red")
        sys.exit(1)

    add_launch_file_boilerplate(pkg_name, node_name)
    add_node_to_launch(pkg_name, node_name)
    add_default_launch_file(pkg_name)

    click.echo("\nRun 'genesys build' to make the new node available.")

@make.command("interface")
@click.argument('interface_name')
@click.option('--pkg', 'pkg_name', required=True, help='The name of the package to add the interface to.')
def make_interface(interface_name, pkg_name):
    """Scaffold custom msg/srv/action files."""
    click.secho(f"Scaffolding for interface '{interface_name}' in package '{pkg_name}' is not yet implemented.", fg="yellow")
    click.echo("You will need to manually:")
    click.echo("1. Place .msg/.srv/.action files under src/<pkg>/msg|srv|action/")
    click.echo("2. Update package.xml with <build_depend>rosidl_default_generators</build_depend> and <exec_depend>rosidl_default_runtime</exec_depend>")
    click.echo("3. Update CMakeLists.txt with find_package(rosidl_default_generators REQUIRED) and rosidl_generate_interfaces()")


@make.command('pkg')
@click.argument('package_name')
@click.option('--with-node', is_flag=True, help='Create an initial node for the package.')
@click.option('--dependencies', '-d', multiple=True, help='ROS 2 package dependencies.')
@click.pass_context
def make_pkg(ctx, package_name, with_node, dependencies):
    """Creates a new ROS 2 package inside the src/ directory."""

    # Verify workspace root
    if not os.path.isdir('src'):
        click.secho("Error: This command must be run from the root of a Genesys workspace.", fg="red")
        click.secho("(A 'src' directory was not found.)", fg="yellow")
        sys.exit(1)

    click.echo(f"Creating new ROS 2 package: {package_name}")

    # Interactive prompt for language choice
    lang_choice = click.prompt(
        'Choose a language for the package',
        type=click.Choice(['Python', 'C++'], case_sensitive=False),
        default='Python',
        show_default=True
    )
    build_type = 'ament_python' if lang_choice.lower() == 'python' else 'ament_cmake'

    command = [
        'ros2', 'pkg', 'create',
        '--build-type', build_type,
        '--destination-directory', 'src',
        package_name
    ]
    
    if dependencies:
        command.extend(['--dependencies'] + list(dependencies))

    source_prefix, shell_exec = get_sourcing_command(clean_env=True)
    command_to_run = source_prefix + ' '.join(command)

    try:
        subprocess.run(
            command_to_run,
            check=True,
            capture_output=True,
            text=True,
            shell=True,
            executable=shell_exec
        )
        click.secho(f"✓ Package '{package_name}' created successfully in 'src/'.", fg="green")
    except subprocess.CalledProcessError as e:
        click.secho(f"Error creating package '{package_name}':", fg="red")
        click.echo(e.stderr or e.stdout)
        sys.exit(1)

    if with_node:
        ctx.invoke(make_node, node_name=f"{package_name}_node", pkg_name=package_name)
=======
import os
import click
import sys
import re
import subprocess
from genesys_cli.utils import get_sourcing_command
from genesys_cli.scaffolding import (
    add_python_entry_point,
    add_install_rule_for_launch_dir, # This is duplicated, but I'll leave it for now
    add_cpp_executable,
    add_install_rule_for_launch_dir_cpp,
    add_launch_file_boilerplate,
    add_node_to_launch,
    add_default_launch_file,
)
from .templates import get_python_node_template, get_cpp_node_template

@click.group("make")
def make():
    """Scaffold ROS 2 components."""
    pass

@make.command("node")
@click.argument("node_name")
@click.option('--pkg', 'pkg_name', required=True, help='The name of the package to add the node to.')
@click.pass_context
def make_node(ctx, node_name, pkg_name):
    """Creates a new node file and registers it in an existing package."""
    node_type = click.prompt(
        'Select node type',
        type=click.Choice(['Publisher', 'Subscriber', 'Service', 'ActionServer', 'Lifecycle'], case_sensitive=False),
        default='Publisher'
    )
    click.echo(f"Scaffolding a '{node_type}' node named '{node_name}' in package '{pkg_name}'.")

    pkg_path = os.path.join('src', pkg_name)
    if not os.path.isdir(pkg_path):
        click.secho(f"Error: Package '{pkg_name}' not found at {pkg_path}", fg="red")
        sys.exit(1)

    class_name = "".join(word.capitalize() for word in node_name.split('_'))

    # Determine package type and create node
    if os.path.exists(os.path.join(pkg_path, 'setup.py')):
        # Python package
        node_dir = os.path.join(pkg_path, pkg_name)
        os.makedirs(node_dir, exist_ok=True)
        node_file = os.path.join(node_dir, f"{node_name}.py")
        with open(node_file, 'w') as f:
            py_boilerplate = get_python_node_template(node_type.lower(), node_name, class_name)
            f.write(py_boilerplate)
        click.secho(f"✓ Created Python node file: {node_file}", fg="green")
        add_python_entry_point(pkg_name, node_name)
    elif os.path.exists(os.path.join(pkg_path, 'CMakeLists.txt')):
        # C++ package
        node_dir = os.path.join(pkg_path, 'src')
        os.makedirs(node_dir, exist_ok=True)
        node_file = os.path.join(node_dir, f"{node_name}.cpp")
        if node_type.lower() != 'publisher': # Based on original logic
            click.secho(
                "Warning: C++ node scaffolding currently only supports the 'Publisher' type. "
                "A publisher node will be created.",
                fg="yellow"
            )
        
        cpp_boilerplate = get_cpp_node_template(node_name, class_name)
        with open(node_file, 'w') as f:
            f.write(cpp_boilerplate)
        click.secho(f"✓ Created C++ node file: {node_file}", fg="green")
        add_cpp_executable(pkg_name, node_name)
    else:
        click.secho(f"Error: Could not determine package type for '{pkg_name}'. No setup.py or CMakeLists.txt found.", fg="red")
        sys.exit(1)

    add_launch_file_boilerplate(pkg_name, node_name)
    add_node_to_launch(pkg_name, node_name)
    add_default_launch_file(pkg_name)
    
    # Add install rules *after* launch files are created.
    add_install_rule_for_launch_dir(pkg_name)
    add_install_rule_for_launch_dir_cpp(pkg_name)

    click.echo("\nRun 'genesys build' to make the new node available.")

@make.command("interface")
@click.argument('interface_name')
@click.option('--pkg', 'pkg_name', required=True, help='The name of the package to add the interface to.')
def make_interface(interface_name, pkg_name):
    """Scaffold custom msg/srv/action files."""
    click.secho(f"Scaffolding for interface '{interface_name}' in package '{pkg_name}' is not yet implemented.", fg="yellow")
    click.echo("You will need to manually:")
    click.echo("1. Place .msg/.srv/.action files under src/<pkg>/msg|srv|action/")
    click.echo("2. Update package.xml with <build_depend>rosidl_default_generators</build_depend> and <exec_depend>rosidl_default_runtime</exec_depend>")
    click.echo("3. Update CMakeLists.txt with find_package(rosidl_default_generators REQUIRED) and rosidl_generate_interfaces()")


@make.command('pkg')
@click.argument('package_name')
@click.option('--with-node', is_flag=True, help='Create an initial node for the package.')
@click.option('--dependencies', '-d', multiple=True, help='ROS 2 package dependencies.')
@click.pass_context
def make_pkg(ctx, package_name, with_node, dependencies):
    """Creates a new ROS 2 package inside the src/ directory."""

    # Verify workspace root
    if not os.path.isdir('src'):
        click.secho("Error: This command must be run from the root of a Genesys workspace.", fg="red")
        click.secho("(A 'src' directory was not found.)", fg="yellow")
        sys.exit(1)

    click.echo(f"Creating new ROS 2 package: {package_name}")

    # Interactive prompt for language choice
    lang_choice = click.prompt(
        'Choose a language for the package',
        type=click.Choice(['Python', 'C++'], case_sensitive=False),
        default='Python',
        show_default=True
    )
    build_type = 'ament_python' if lang_choice.lower() == 'python' else 'ament_cmake'

    command = [
        'ros2', 'pkg', 'create',
        '--build-type', build_type,
        '--destination-directory', 'src',
        package_name
    ]
    
    if dependencies:
        command.extend(['--dependencies'] + list(dependencies))

    source_prefix, shell_exec = get_sourcing_command(clean_env=True)
    command_to_run = source_prefix + ' '.join(command)

    try:
        subprocess.run(
            command_to_run,
            check=True,
            capture_output=True,
            text=True,
            shell=True,
            executable=shell_exec
        )
        click.secho(f"✓ Package '{package_name}' created successfully in 'src/'.", fg="green")
    except subprocess.CalledProcessError as e:
        click.secho(f"Error creating package '{package_name}':", fg="red")
        click.echo(e.stderr or e.stdout)
        sys.exit(1)

    if with_node:
        ctx.invoke(make_node, node_name=f"{package_name}_node", pkg_name=package_name)
>>>>>>> fe931b6b
<|MERGE_RESOLUTION|>--- conflicted
+++ resolved
@@ -1,154 +1,3 @@
-<<<<<<< HEAD
-import os
-import click
-import sys
-import re
-import subprocess
-from genesys_cli.utils import get_sourcing_command
-from genesys_cli.scaffolding import (
-    add_python_entry_point,
-    add_install_rule_for_launch_dir, # This is duplicated, but I'll leave it for now
-    add_cpp_executable,
-    add_install_rule_for_launch_dir_cpp,
-    add_launch_file_boilerplate,
-    add_node_to_launch,
-    add_default_launch_file,
-)
-from .templates import get_python_node_template, get_cpp_node_template
-
-@click.group("make")
-def make():
-    """Scaffold ROS 2 components."""
-    pass
-
-@make.command("node")
-@click.argument("node_name")
-@click.option('--pkg', 'pkg_name', required=True, help='The name of the package to add the node to.')
-@click.pass_context
-def make_node(ctx, node_name, pkg_name):
-    """Creates a new node file and registers it in an existing package."""
-    node_type = click.prompt(
-        'Select node type',
-        type=click.Choice(['Publisher', 'Subscriber', 'Service', 'ActionServer', 'Lifecycle'], case_sensitive=False),
-        default='Publisher'
-    )
-    click.echo(f"Scaffolding a '{node_type}' node named '{node_name}' in package '{pkg_name}'.")
-
-    pkg_path = os.path.join('src', pkg_name)
-    if not os.path.isdir(pkg_path):
-        click.secho(f"Error: Package '{pkg_name}' not found at {pkg_path}", fg="red")
-        sys.exit(1)
-
-    class_name = "".join(word.capitalize() for word in node_name.split('_'))
-
-    # Determine package type and create node
-    if os.path.exists(os.path.join(pkg_path, 'setup.py')):
-        # Python package
-        node_dir = os.path.join(pkg_path, pkg_name)
-        os.makedirs(node_dir, exist_ok=True)
-        node_file = os.path.join(node_dir, f"{node_name}.py")
-        with open(node_file, 'w') as f:
-            py_boilerplate = get_python_node_template(node_type.lower(), node_name, class_name)
-            f.write(py_boilerplate)
-        click.secho(f"✓ Created Python node file: {node_file}", fg="green")
-        add_python_entry_point(pkg_name, node_name)
-        add_install_rule_for_launch_dir(pkg_name)
-    elif os.path.exists(os.path.join(pkg_path, 'CMakeLists.txt')):
-        # C++ package
-        node_dir = os.path.join(pkg_path, 'src')
-        os.makedirs(node_dir, exist_ok=True)
-        node_file = os.path.join(node_dir, f"{node_name}.cpp")
-        if node_type.lower() != 'publisher': # Based on original logic
-            click.secho(
-                "Warning: C++ node scaffolding currently only supports the 'Publisher' type. "
-                "A publisher node will be created.",
-                fg="yellow"
-            )
-        
-        cpp_boilerplate = get_cpp_node_template(node_name, class_name)
-        with open(node_file, 'w') as f:
-            f.write(cpp_boilerplate)
-        click.secho(f"✓ Created C++ node file: {node_file}", fg="green")
-        add_cpp_executable(pkg_name, node_name)
-        add_install_rule_for_launch_dir_cpp(pkg_name)
-    else:
-        click.secho(f"Error: Could not determine package type for '{pkg_name}'. No setup.py or CMakeLists.txt found.", fg="red")
-        sys.exit(1)
-
-    add_launch_file_boilerplate(pkg_name, node_name)
-    add_node_to_launch(pkg_name, node_name)
-    add_default_launch_file(pkg_name)
-
-    click.echo("\nRun 'genesys build' to make the new node available.")
-
-@make.command("interface")
-@click.argument('interface_name')
-@click.option('--pkg', 'pkg_name', required=True, help='The name of the package to add the interface to.')
-def make_interface(interface_name, pkg_name):
-    """Scaffold custom msg/srv/action files."""
-    click.secho(f"Scaffolding for interface '{interface_name}' in package '{pkg_name}' is not yet implemented.", fg="yellow")
-    click.echo("You will need to manually:")
-    click.echo("1. Place .msg/.srv/.action files under src/<pkg>/msg|srv|action/")
-    click.echo("2. Update package.xml with <build_depend>rosidl_default_generators</build_depend> and <exec_depend>rosidl_default_runtime</exec_depend>")
-    click.echo("3. Update CMakeLists.txt with find_package(rosidl_default_generators REQUIRED) and rosidl_generate_interfaces()")
-
-
-@make.command('pkg')
-@click.argument('package_name')
-@click.option('--with-node', is_flag=True, help='Create an initial node for the package.')
-@click.option('--dependencies', '-d', multiple=True, help='ROS 2 package dependencies.')
-@click.pass_context
-def make_pkg(ctx, package_name, with_node, dependencies):
-    """Creates a new ROS 2 package inside the src/ directory."""
-
-    # Verify workspace root
-    if not os.path.isdir('src'):
-        click.secho("Error: This command must be run from the root of a Genesys workspace.", fg="red")
-        click.secho("(A 'src' directory was not found.)", fg="yellow")
-        sys.exit(1)
-
-    click.echo(f"Creating new ROS 2 package: {package_name}")
-
-    # Interactive prompt for language choice
-    lang_choice = click.prompt(
-        'Choose a language for the package',
-        type=click.Choice(['Python', 'C++'], case_sensitive=False),
-        default='Python',
-        show_default=True
-    )
-    build_type = 'ament_python' if lang_choice.lower() == 'python' else 'ament_cmake'
-
-    command = [
-        'ros2', 'pkg', 'create',
-        '--build-type', build_type,
-        '--destination-directory', 'src',
-        package_name
-    ]
-    
-    if dependencies:
-        command.extend(['--dependencies'] + list(dependencies))
-
-    source_prefix, shell_exec = get_sourcing_command(clean_env=True)
-    command_to_run = source_prefix + ' '.join(command)
-
-    try:
-        subprocess.run(
-            command_to_run,
-            check=True,
-            capture_output=True,
-            text=True,
-            shell=True,
-            executable=shell_exec
-        )
-        click.secho(f"✓ Package '{package_name}' created successfully in 'src/'.", fg="green")
-    except subprocess.CalledProcessError as e:
-        click.secho(f"Error creating package '{package_name}':", fg="red")
-        click.echo(e.stderr or e.stdout)
-        sys.exit(1)
-
-    if with_node:
-        ctx.invoke(make_node, node_name=f"{package_name}_node", pkg_name=package_name)
-=======
 import os
 import click
 import sys
@@ -299,5 +148,4 @@
         sys.exit(1)
 
     if with_node:
-        ctx.invoke(make_node, node_name=f"{package_name}_node", pkg_name=package_name)
->>>>>>> fe931b6b
+        ctx.invoke(make_node, node_name=f"{package_name}_node", pkg_name=package_name)