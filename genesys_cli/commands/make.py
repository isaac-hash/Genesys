import os
import click
import sys
import re
import subprocess
from genesys_cli.utils import get_sourcing_command
from genesys_cli.scaffolding import (
    add_python_entry_point,
    add_python_component_entry_point,
    add_install_rule_for_launch_dir,
    add_cpp_executable,
    add_install_rule_for_launch_dir_cpp,
    add_cpp_dependencies_to_package_xml,
    add_launch_file_boilerplate,
    add_node_to_launch,
    add_node_to_mixed_launch,
    add_component_to_mixed_launch,
    add_default_launch_file,
    add_component_to_regular_launch,
    make_cpp_component,
    make_cpp_node,
)
from .templates import get_python_node_template, get_python_component_template, get_mixed_launch_template, get_cpp_node_template, get_cmakelists_template, get_cpp_component_templates

def _get_choice_from_numbered_list(prompt_message, choices, default_index=0):
    """
    Presents a numbered list of choices to the user and returns the selected choice.
    """
    click.echo(prompt_message)
    for i, choice in enumerate(choices):
        click.echo(f"  {i+1}. {choice}")
    
    while True:
        try:
            response = click.prompt(
                f"Enter your choice (1-{len(choices)})",
                type=click.IntRange(1, len(choices)),
                default=default_index + 1 # Adjust default to be 1-indexed
            )
            return choices[response - 1] # Convert back to 0-indexed
        except click.exceptions.Abort:
            click.secho("Aborted.", fg="red")
            sys.exit(1)
        except Exception as e:
            click.secho(f"Invalid input: {e}. Please try again.", fg="red")

@click.group("make")
def make():
    """Scaffold ROS 2 components."""
    pass

@make.command('pkg')
@click.argument('package_name')
@click.option('--with-node', is_flag=True, help='Create an initial node for the package.')
@click.option('--dependencies', '-d', multiple=True, help='ROS 2 package dependencies.')
@click.pass_context
def make_pkg(ctx, package_name, with_node, dependencies):
    """Creates a new ROS 2 package inside the src/ directory."""

    # Verify workspace root
    if not os.path.isdir('src'):
        click.secho("Error: This command must be run from the root of a Genesys workspace.", fg="red")
        click.secho("(A 'src' directory was not found.)", fg="yellow")
        sys.exit(1)

    click.echo(f"Creating new ROS 2 package: {package_name}")

    # Interactive prompt for language choice
    lang_choice = click.prompt(
        'Choose a language for the package',
        type=click.Choice(['Python', 'C++'], case_sensitive=False),
        default='Python',
        show_default=True
    )
    build_type = 'ament_python' if lang_choice.lower() == 'python' else 'ament_cmake'

    command = [
        'ros2', 'pkg', 'create',
        '--build-type', build_type,
        '--destination-directory', 'src',
        package_name
    ]
    
    if dependencies:
        command.extend(['--dependencies'] + list(dependencies))

    source_prefix, shell_exec = get_sourcing_command(clean_env=True)
    command_to_run = source_prefix + ' '.join(command)

    try:
        subprocess.run(
            command_to_run,
            check=True,
            capture_output=True,
            text=True,
            shell=True,
            executable=shell_exec
        )
        click.secho(f"✓ Package '{package_name}' created successfully in 'src/'.", fg="green")

        if lang_choice.lower() == 'c++':
            cmake_path = os.path.join('src', package_name, 'CMakeLists.txt')
            cmakelists_content = get_cmakelists_template(package_name)
            with open(cmake_path, 'w') as f:
                f.write(cmakelists_content)

    except subprocess.CalledProcessError as e:
        click.secho(f"Error creating package '{package_name}':", fg="red")
        click.echo(e.stderr or e.stdout)
        sys.exit(1)

    if with_node:
        ctx.invoke(make_node, node_name=f"{package_name}_node", pkg_name=package_name)

@make.command("node")
@click.argument("node_name")
@click.option('--pkg', 'pkg_name', required=True, help='The name of the package to add the node to.')
@click.option('--component', 'is_component', is_flag=True, help='Create a component instead of a regular node.')
@click.pass_context
def make_node(ctx, node_name, pkg_name, is_component):
    """Creates a new node file and registers it in an existing package."""
    if is_component:
        ctx.invoke(make_component, component_name=node_name, pkg_name=pkg_name)
        return

    node_choices = ['Publisher', 'Subscriber', 'Service', 'ActionServer', 'Lifecycle']
    node_type = _get_choice_from_numbered_list(
        'Select node type:',
        node_choices,
        default_index=node_choices.index('Publisher')
    )
    click.echo(f"Scaffolding a '{node_type}' node named '{node_name}' in package '{pkg_name}'.")

    pkg_path = os.path.join('src', pkg_name)
    if not os.path.isdir(pkg_path):
        click.secho(f"Error: Package '{pkg_name}' not found at {pkg_path}", fg="red")
        sys.exit(1)

    class_name = "".join(word.capitalize() for word in node_name.split('_'))

    # Determine package type and create node
    if os.path.exists(os.path.join(pkg_path, 'setup.py')):
        # Python package
        node_dir = os.path.join(pkg_path, pkg_name)
        os.makedirs(node_dir, exist_ok=True)
        node_file = os.path.join(node_dir, f"{node_name}.py")
        with open(node_file, 'w') as f:
            py_boilerplate = get_python_node_template(node_type.lower(), node_name, class_name)
            f.write(py_boilerplate)
        click.secho(f"✓ Created Python node file: {node_file}", fg="green")
        add_python_entry_point(pkg_name, node_name)
        add_node_to_mixed_launch(pkg_name, node_name)
    elif os.path.exists(os.path.join(pkg_path, 'CMakeLists.txt')): # C++ package
<<<<<<< HEAD
        # C++ package
        node_dir = os.path.join(pkg_path, 'src')
        os.makedirs(node_dir, exist_ok=True)
        node_file = os.path.join(node_dir, f"{node_name}.cpp")
        if node_type.lower() != 'publisher': # Based on original logic
            click.secho(
                "Warning: C++ node scaffolding currently only supports the 'Publisher' type. "
                "A publisher node will be created.",
                fg="yellow"
            )
        
        cpp_boilerplate = get_cpp_node_template(pkg_name, node_name, class_name)
        with open(node_file, 'w') as f:
            f.write(cpp_boilerplate)
        click.secho(f"✓ Created C++ node file: {node_file}", fg="green")
        add_cpp_executable(pkg_name, node_name)
        add_cpp_dependencies_to_package_xml(pkg_name, ["rclcpp", "std_msgs"])
=======
        make_cpp_node(pkg_name, node_name, node_type)
>>>>>>> 8b5da7e7
    else:
        click.secho(f"Error: Could not determine package type for '{pkg_name}'. No setup.py or CMakeLists.txt found.", fg="red")
        sys.exit(1)

    add_launch_file_boilerplate(pkg_name, node_name)
    add_node_to_launch(pkg_name, node_name)
    add_default_launch_file(pkg_name)
    
    # Add install rules *after* launch files are created.
    add_install_rule_for_launch_dir(pkg_name)
    add_install_rule_for_launch_dir_cpp(pkg_name)

    click.echo("\nRun 'genesys build' to make the new node available.")

@make.command("component")
@click.argument("component_name")
@click.option('--pkg', 'pkg_name', required=True, help='The name of the package to add the component to.')
@click.pass_context
def make_component(ctx, component_name, pkg_name):
    """Creates a new component file and registers it in an existing package."""
    component_choices = ['Publisher', 'Subscriber', 'Service', 'ActionServer', 'Lifecycle']
    component_type = _get_choice_from_numbered_list(
        'Select component type:',
        component_choices,
        default_index=component_choices.index('Publisher')
    )
    click.echo(f"Scaffolding a '{component_type}' component named '{component_name}' in package '{pkg_name}'.")

    pkg_path = os.path.join('src', pkg_name)
    if not os.path.isdir(pkg_path):
        click.secho(f"Error: Package '{pkg_name}' not found at {pkg_path}", fg="red")
        sys.exit(1)

    # Determine package type and create node
    if os.path.exists(os.path.join(pkg_path, 'setup.py')):
        # Python package
        class_name = "".join(word.capitalize() for word in component_name.split('_'))
        comp_dir = os.path.join(pkg_path, pkg_name)
        os.makedirs(comp_dir, exist_ok=True)
        comp_file = os.path.join(comp_dir, f"{component_name}.py")
        with open(comp_file, 'w') as f:
            # Pass component_type to the template function
            py_boilerplate = get_python_component_template(component_type.lower(), component_name, class_name)
            f.write(py_boilerplate)
        click.secho(f"✓ Created Python component file: {comp_file}", fg="green")
        add_python_component_entry_point(pkg_name, component_name)
        
        mixed_launch_file_path = os.path.join(pkg_path, 'launch', 'mixed_launch.py')
        regular_launch_file_path = os.path.join(pkg_path, 'launch', f"{pkg_name}_launch.py")

        if os.path.exists(mixed_launch_file_path):
            click.secho(f"Mixed launch file found for '{pkg_name}'. Adding component...", fg="green")
            add_component_to_mixed_launch(pkg_name, component_name)
            add_default_launch_file(pkg_name) # Ensure default launch file includes the mixed launch
        elif os.path.exists(regular_launch_file_path):
            click.secho(f"Regular launch file found for '{pkg_name}'. Adding component to it...", fg="green")
            add_component_to_regular_launch(pkg_name, component_name)
            add_default_launch_file(pkg_name) # Ensure default launch file includes the regular launch
        else:
            click.secho(f"No existing launch file found for '{pkg_name}'. Creating a mixed launch file...", fg="yellow")
            ctx.invoke(make_launch, pkg_name=pkg_name, launch_name='mixed_launch')
            add_component_to_mixed_launch(pkg_name, component_name)
            add_default_launch_file(pkg_name) # Ensure default launch file includes the mixed launch
    elif os.path.exists(os.path.join(pkg_path, 'CMakeLists.txt')):
        # Create C++ component files
        make_cpp_component(pkg_name, component_name, component_type)

        # Ensure launch/ exists
        launch_dir = os.path.join(pkg_path, 'launch')
        os.makedirs(launch_dir, exist_ok=True)

        # Create mixed launch file if missing
        launch_file = os.path.join(launch_dir, 'mixed_launch.py')
        if not os.path.exists(launch_file):
            click.secho(f"No launch file found for '{pkg_name}'. Creating mixed launch...", fg="yellow")
            with open(launch_file, 'w') as f:
                f.write(get_mixed_launch_template())

        # Add component to the mixed launch
        add_component_to_mixed_launch(pkg_name, component_name)

        # Add default launch file (pkg_launch.py → includes mixed launch)
        add_default_launch_file(pkg_name)

        # Add install rules to CMakeLists.txt
        add_install_rule_for_launch_dir_cpp(pkg_name)

    else:
        click.secho(f"Error: Could not determine package type for '{pkg_name}'. No setup.py or CMakeLists.txt found.", fg="red")
        sys.exit(1)

    click.echo("\nRun 'genesys build' to make the new component available.")


@make.command("launch")
@click.option('--pkg', 'pkg_name', required=True, help='The name of the package to add the launch file to.')
@click.option('--name', 'launch_name', default='mixed_launch', help='The name of the launch file.')
def make_launch(pkg_name, launch_name):
    """Creates a new mixed launch file."""
    click.echo(f"Scaffolding a mixed launch file named '{launch_name}.py' in package '{pkg_name}'.")

    pkg_path = os.path.join('src', pkg_name)
    if not os.path.isdir(pkg_path):
        click.secho(f"Error: Package '{pkg_name}' not found at {pkg_path}", fg="red")
        sys.exit(1)

    launch_dir = os.path.join(pkg_path, 'launch')
    os.makedirs(launch_dir, exist_ok=True)
    launch_file = os.path.join(launch_dir, f"{launch_name}.py")

    if os.path.exists(launch_file):
        click.secho(f"Error: Launch file '{launch_name}.py' already exists in {launch_dir}", fg="red")
        sys.exit(1)

    with open(launch_file, 'w') as f:
        launch_boilerplate = get_mixed_launch_template()
        f.write(launch_boilerplate)
    
    click.secho(f"✓ Created mixed launch file: {launch_file}", fg="green")

@make.command("interface")
@click.argument('interface_name')
@click.option('--pkg', 'pkg_name', required=True, help='The name of the package to add the interface to.')
def make_interface(interface_name, pkg_name):
    """Scaffold custom msg/srv/action files."""
    click.secho(f"Scaffolding for interface '{interface_name}' in package '{pkg_name}' is not yet implemented.", fg="yellow")
    click.echo("You will need to manually:")
    click.echo("1. Place .msg/.srv/.action files under src/<pkg>/msg|srv|action/")
    click.echo("2. Update package.xml with <build_depend>rosidl_default_generators</build_depend> and <exec_depend>rosidl_default_runtime</exec_depend>")
    click.echo("3. Update CMakeLists.txt with find_package(rosidl_default_generators REQUIRED) and rosidl_generate_interfaces()")
<|MERGE_RESOLUTION|>--- conflicted
+++ resolved
@@ -1,304 +1,284 @@
-import os
-import click
-import sys
-import re
-import subprocess
-from genesys_cli.utils import get_sourcing_command
-from genesys_cli.scaffolding import (
-    add_python_entry_point,
-    add_python_component_entry_point,
-    add_install_rule_for_launch_dir,
-    add_cpp_executable,
-    add_install_rule_for_launch_dir_cpp,
-    add_cpp_dependencies_to_package_xml,
-    add_launch_file_boilerplate,
-    add_node_to_launch,
-    add_node_to_mixed_launch,
-    add_component_to_mixed_launch,
-    add_default_launch_file,
-    add_component_to_regular_launch,
-    make_cpp_component,
-    make_cpp_node,
-)
-from .templates import get_python_node_template, get_python_component_template, get_mixed_launch_template, get_cpp_node_template, get_cmakelists_template, get_cpp_component_templates
-
-def _get_choice_from_numbered_list(prompt_message, choices, default_index=0):
-    """
-    Presents a numbered list of choices to the user and returns the selected choice.
-    """
-    click.echo(prompt_message)
-    for i, choice in enumerate(choices):
-        click.echo(f"  {i+1}. {choice}")
-    
-    while True:
-        try:
-            response = click.prompt(
-                f"Enter your choice (1-{len(choices)})",
-                type=click.IntRange(1, len(choices)),
-                default=default_index + 1 # Adjust default to be 1-indexed
-            )
-            return choices[response - 1] # Convert back to 0-indexed
-        except click.exceptions.Abort:
-            click.secho("Aborted.", fg="red")
-            sys.exit(1)
-        except Exception as e:
-            click.secho(f"Invalid input: {e}. Please try again.", fg="red")
-
-@click.group("make")
-def make():
-    """Scaffold ROS 2 components."""
-    pass
-
-@make.command('pkg')
-@click.argument('package_name')
-@click.option('--with-node', is_flag=True, help='Create an initial node for the package.')
-@click.option('--dependencies', '-d', multiple=True, help='ROS 2 package dependencies.')
-@click.pass_context
-def make_pkg(ctx, package_name, with_node, dependencies):
-    """Creates a new ROS 2 package inside the src/ directory."""
-
-    # Verify workspace root
-    if not os.path.isdir('src'):
-        click.secho("Error: This command must be run from the root of a Genesys workspace.", fg="red")
-        click.secho("(A 'src' directory was not found.)", fg="yellow")
-        sys.exit(1)
-
-    click.echo(f"Creating new ROS 2 package: {package_name}")
-
-    # Interactive prompt for language choice
-    lang_choice = click.prompt(
-        'Choose a language for the package',
-        type=click.Choice(['Python', 'C++'], case_sensitive=False),
-        default='Python',
-        show_default=True
-    )
-    build_type = 'ament_python' if lang_choice.lower() == 'python' else 'ament_cmake'
-
-    command = [
-        'ros2', 'pkg', 'create',
-        '--build-type', build_type,
-        '--destination-directory', 'src',
-        package_name
-    ]
-    
-    if dependencies:
-        command.extend(['--dependencies'] + list(dependencies))
-
-    source_prefix, shell_exec = get_sourcing_command(clean_env=True)
-    command_to_run = source_prefix + ' '.join(command)
-
-    try:
-        subprocess.run(
-            command_to_run,
-            check=True,
-            capture_output=True,
-            text=True,
-            shell=True,
-            executable=shell_exec
-        )
-        click.secho(f"✓ Package '{package_name}' created successfully in 'src/'.", fg="green")
-
-        if lang_choice.lower() == 'c++':
-            cmake_path = os.path.join('src', package_name, 'CMakeLists.txt')
-            cmakelists_content = get_cmakelists_template(package_name)
-            with open(cmake_path, 'w') as f:
-                f.write(cmakelists_content)
-
-    except subprocess.CalledProcessError as e:
-        click.secho(f"Error creating package '{package_name}':", fg="red")
-        click.echo(e.stderr or e.stdout)
-        sys.exit(1)
-
-    if with_node:
-        ctx.invoke(make_node, node_name=f"{package_name}_node", pkg_name=package_name)
-
-@make.command("node")
-@click.argument("node_name")
-@click.option('--pkg', 'pkg_name', required=True, help='The name of the package to add the node to.')
-@click.option('--component', 'is_component', is_flag=True, help='Create a component instead of a regular node.')
-@click.pass_context
-def make_node(ctx, node_name, pkg_name, is_component):
-    """Creates a new node file and registers it in an existing package."""
-    if is_component:
-        ctx.invoke(make_component, component_name=node_name, pkg_name=pkg_name)
-        return
-
-    node_choices = ['Publisher', 'Subscriber', 'Service', 'ActionServer', 'Lifecycle']
-    node_type = _get_choice_from_numbered_list(
-        'Select node type:',
-        node_choices,
-        default_index=node_choices.index('Publisher')
-    )
-    click.echo(f"Scaffolding a '{node_type}' node named '{node_name}' in package '{pkg_name}'.")
-
-    pkg_path = os.path.join('src', pkg_name)
-    if not os.path.isdir(pkg_path):
-        click.secho(f"Error: Package '{pkg_name}' not found at {pkg_path}", fg="red")
-        sys.exit(1)
-
-    class_name = "".join(word.capitalize() for word in node_name.split('_'))
-
-    # Determine package type and create node
-    if os.path.exists(os.path.join(pkg_path, 'setup.py')):
-        # Python package
-        node_dir = os.path.join(pkg_path, pkg_name)
-        os.makedirs(node_dir, exist_ok=True)
-        node_file = os.path.join(node_dir, f"{node_name}.py")
-        with open(node_file, 'w') as f:
-            py_boilerplate = get_python_node_template(node_type.lower(), node_name, class_name)
-            f.write(py_boilerplate)
-        click.secho(f"✓ Created Python node file: {node_file}", fg="green")
-        add_python_entry_point(pkg_name, node_name)
-        add_node_to_mixed_launch(pkg_name, node_name)
-    elif os.path.exists(os.path.join(pkg_path, 'CMakeLists.txt')): # C++ package
-<<<<<<< HEAD
-        # C++ package
-        node_dir = os.path.join(pkg_path, 'src')
-        os.makedirs(node_dir, exist_ok=True)
-        node_file = os.path.join(node_dir, f"{node_name}.cpp")
-        if node_type.lower() != 'publisher': # Based on original logic
-            click.secho(
-                "Warning: C++ node scaffolding currently only supports the 'Publisher' type. "
-                "A publisher node will be created.",
-                fg="yellow"
-            )
-        
-        cpp_boilerplate = get_cpp_node_template(pkg_name, node_name, class_name)
-        with open(node_file, 'w') as f:
-            f.write(cpp_boilerplate)
-        click.secho(f"✓ Created C++ node file: {node_file}", fg="green")
-        add_cpp_executable(pkg_name, node_name)
-        add_cpp_dependencies_to_package_xml(pkg_name, ["rclcpp", "std_msgs"])
-=======
-        make_cpp_node(pkg_name, node_name, node_type)
->>>>>>> 8b5da7e7
-    else:
-        click.secho(f"Error: Could not determine package type for '{pkg_name}'. No setup.py or CMakeLists.txt found.", fg="red")
-        sys.exit(1)
-
-    add_launch_file_boilerplate(pkg_name, node_name)
-    add_node_to_launch(pkg_name, node_name)
-    add_default_launch_file(pkg_name)
-    
-    # Add install rules *after* launch files are created.
-    add_install_rule_for_launch_dir(pkg_name)
-    add_install_rule_for_launch_dir_cpp(pkg_name)
-
-    click.echo("\nRun 'genesys build' to make the new node available.")
-
-@make.command("component")
-@click.argument("component_name")
-@click.option('--pkg', 'pkg_name', required=True, help='The name of the package to add the component to.')
-@click.pass_context
-def make_component(ctx, component_name, pkg_name):
-    """Creates a new component file and registers it in an existing package."""
-    component_choices = ['Publisher', 'Subscriber', 'Service', 'ActionServer', 'Lifecycle']
-    component_type = _get_choice_from_numbered_list(
-        'Select component type:',
-        component_choices,
-        default_index=component_choices.index('Publisher')
-    )
-    click.echo(f"Scaffolding a '{component_type}' component named '{component_name}' in package '{pkg_name}'.")
-
-    pkg_path = os.path.join('src', pkg_name)
-    if not os.path.isdir(pkg_path):
-        click.secho(f"Error: Package '{pkg_name}' not found at {pkg_path}", fg="red")
-        sys.exit(1)
-
-    # Determine package type and create node
-    if os.path.exists(os.path.join(pkg_path, 'setup.py')):
-        # Python package
-        class_name = "".join(word.capitalize() for word in component_name.split('_'))
-        comp_dir = os.path.join(pkg_path, pkg_name)
-        os.makedirs(comp_dir, exist_ok=True)
-        comp_file = os.path.join(comp_dir, f"{component_name}.py")
-        with open(comp_file, 'w') as f:
-            # Pass component_type to the template function
-            py_boilerplate = get_python_component_template(component_type.lower(), component_name, class_name)
-            f.write(py_boilerplate)
-        click.secho(f"✓ Created Python component file: {comp_file}", fg="green")
-        add_python_component_entry_point(pkg_name, component_name)
-        
-        mixed_launch_file_path = os.path.join(pkg_path, 'launch', 'mixed_launch.py')
-        regular_launch_file_path = os.path.join(pkg_path, 'launch', f"{pkg_name}_launch.py")
-
-        if os.path.exists(mixed_launch_file_path):
-            click.secho(f"Mixed launch file found for '{pkg_name}'. Adding component...", fg="green")
-            add_component_to_mixed_launch(pkg_name, component_name)
-            add_default_launch_file(pkg_name) # Ensure default launch file includes the mixed launch
-        elif os.path.exists(regular_launch_file_path):
-            click.secho(f"Regular launch file found for '{pkg_name}'. Adding component to it...", fg="green")
-            add_component_to_regular_launch(pkg_name, component_name)
-            add_default_launch_file(pkg_name) # Ensure default launch file includes the regular launch
-        else:
-            click.secho(f"No existing launch file found for '{pkg_name}'. Creating a mixed launch file...", fg="yellow")
-            ctx.invoke(make_launch, pkg_name=pkg_name, launch_name='mixed_launch')
-            add_component_to_mixed_launch(pkg_name, component_name)
-            add_default_launch_file(pkg_name) # Ensure default launch file includes the mixed launch
-    elif os.path.exists(os.path.join(pkg_path, 'CMakeLists.txt')):
-        # Create C++ component files
-        make_cpp_component(pkg_name, component_name, component_type)
-
-        # Ensure launch/ exists
-        launch_dir = os.path.join(pkg_path, 'launch')
-        os.makedirs(launch_dir, exist_ok=True)
-
-        # Create mixed launch file if missing
-        launch_file = os.path.join(launch_dir, 'mixed_launch.py')
-        if not os.path.exists(launch_file):
-            click.secho(f"No launch file found for '{pkg_name}'. Creating mixed launch...", fg="yellow")
-            with open(launch_file, 'w') as f:
-                f.write(get_mixed_launch_template())
-
-        # Add component to the mixed launch
-        add_component_to_mixed_launch(pkg_name, component_name)
-
-        # Add default launch file (pkg_launch.py → includes mixed launch)
-        add_default_launch_file(pkg_name)
-
-        # Add install rules to CMakeLists.txt
-        add_install_rule_for_launch_dir_cpp(pkg_name)
-
-    else:
-        click.secho(f"Error: Could not determine package type for '{pkg_name}'. No setup.py or CMakeLists.txt found.", fg="red")
-        sys.exit(1)
-
-    click.echo("\nRun 'genesys build' to make the new component available.")
-
-
-@make.command("launch")
-@click.option('--pkg', 'pkg_name', required=True, help='The name of the package to add the launch file to.')
-@click.option('--name', 'launch_name', default='mixed_launch', help='The name of the launch file.')
-def make_launch(pkg_name, launch_name):
-    """Creates a new mixed launch file."""
-    click.echo(f"Scaffolding a mixed launch file named '{launch_name}.py' in package '{pkg_name}'.")
-
-    pkg_path = os.path.join('src', pkg_name)
-    if not os.path.isdir(pkg_path):
-        click.secho(f"Error: Package '{pkg_name}' not found at {pkg_path}", fg="red")
-        sys.exit(1)
-
-    launch_dir = os.path.join(pkg_path, 'launch')
-    os.makedirs(launch_dir, exist_ok=True)
-    launch_file = os.path.join(launch_dir, f"{launch_name}.py")
-
-    if os.path.exists(launch_file):
-        click.secho(f"Error: Launch file '{launch_name}.py' already exists in {launch_dir}", fg="red")
-        sys.exit(1)
-
-    with open(launch_file, 'w') as f:
-        launch_boilerplate = get_mixed_launch_template()
-        f.write(launch_boilerplate)
-    
-    click.secho(f"✓ Created mixed launch file: {launch_file}", fg="green")
-
-@make.command("interface")
-@click.argument('interface_name')
-@click.option('--pkg', 'pkg_name', required=True, help='The name of the package to add the interface to.')
-def make_interface(interface_name, pkg_name):
-    """Scaffold custom msg/srv/action files."""
-    click.secho(f"Scaffolding for interface '{interface_name}' in package '{pkg_name}' is not yet implemented.", fg="yellow")
-    click.echo("You will need to manually:")
-    click.echo("1. Place .msg/.srv/.action files under src/<pkg>/msg|srv|action/")
-    click.echo("2. Update package.xml with <build_depend>rosidl_default_generators</build_depend> and <exec_depend>rosidl_default_runtime</exec_depend>")
-    click.echo("3. Update CMakeLists.txt with find_package(rosidl_default_generators REQUIRED) and rosidl_generate_interfaces()")
+import os
+import click
+import sys
+import re
+import subprocess
+from genesys_cli.utils import get_sourcing_command
+from genesys_cli.scaffolding import (
+    add_python_entry_point,
+    add_python_component_entry_point,
+    add_install_rule_for_launch_dir,
+    add_cpp_executable,
+    add_install_rule_for_launch_dir_cpp,
+    add_cpp_dependencies_to_package_xml,
+    add_launch_file_boilerplate,
+    add_node_to_launch,
+    add_node_to_mixed_launch,
+    add_component_to_mixed_launch,
+    add_default_launch_file,
+    add_component_to_regular_launch,
+    make_cpp_component,
+    make_cpp_node,
+)
+from .templates import get_python_node_template, get_python_component_template, get_mixed_launch_template, get_cpp_node_template, get_cmakelists_template, get_cpp_component_templates
+
+def _get_choice_from_numbered_list(prompt_message, choices, default_index=0):
+    """
+    Presents a numbered list of choices to the user and returns the selected choice.
+    """
+    click.echo(prompt_message)
+    for i, choice in enumerate(choices):
+        click.echo(f"  {i+1}. {choice}")
+    
+    while True:
+        try:
+            response = click.prompt(
+                f"Enter your choice (1-{len(choices)})",
+                type=click.IntRange(1, len(choices)),
+                default=default_index + 1 # Adjust default to be 1-indexed
+            )
+            return choices[response - 1] # Convert back to 0-indexed
+        except click.exceptions.Abort:
+            click.secho("Aborted.", fg="red")
+            sys.exit(1)
+        except Exception as e:
+            click.secho(f"Invalid input: {e}. Please try again.", fg="red")
+
+@click.group("make")
+def make():
+    """Scaffold ROS 2 components."""
+    pass
+
+@make.command('pkg')
+@click.argument('package_name')
+@click.option('--with-node', is_flag=True, help='Create an initial node for the package.')
+@click.option('--dependencies', '-d', multiple=True, help='ROS 2 package dependencies.')
+@click.pass_context
+def make_pkg(ctx, package_name, with_node, dependencies):
+    """Creates a new ROS 2 package inside the src/ directory."""
+
+    # Verify workspace root
+    if not os.path.isdir('src'):
+        click.secho("Error: This command must be run from the root of a Genesys workspace.", fg="red")
+        click.secho("(A 'src' directory was not found.)", fg="yellow")
+        sys.exit(1)
+
+    click.echo(f"Creating new ROS 2 package: {package_name}")
+
+    # Interactive prompt for language choice
+    lang_choice = click.prompt(
+        'Choose a language for the package',
+        type=click.Choice(['Python', 'C++'], case_sensitive=False),
+        default='Python',
+        show_default=True
+    )
+    build_type = 'ament_python' if lang_choice.lower() == 'python' else 'ament_cmake'
+
+    command = [
+        'ros2', 'pkg', 'create',
+        '--build-type', build_type,
+        '--destination-directory', 'src',
+        package_name
+    ]
+    
+    if dependencies:
+        command.extend(['--dependencies'] + list(dependencies))
+
+    source_prefix, shell_exec = get_sourcing_command(clean_env=True)
+    command_to_run = source_prefix + ' '.join(command)
+
+    try:
+        subprocess.run(
+            command_to_run,
+            check=True,
+            capture_output=True,
+            text=True,
+            shell=True,
+            executable=shell_exec
+        )
+        click.secho(f"✓ Package '{package_name}' created successfully in 'src/'.", fg="green")
+
+        if lang_choice.lower() == 'c++':
+            cmake_path = os.path.join('src', package_name, 'CMakeLists.txt')
+            cmakelists_content = get_cmakelists_template(package_name)
+            with open(cmake_path, 'w') as f:
+                f.write(cmakelists_content)
+
+    except subprocess.CalledProcessError as e:
+        click.secho(f"Error creating package '{package_name}':", fg="red")
+        click.echo(e.stderr or e.stdout)
+        sys.exit(1)
+
+    if with_node:
+        ctx.invoke(make_node, node_name=f"{package_name}_node", pkg_name=package_name)
+
+@make.command("node")
+@click.argument("node_name")
+@click.option('--pkg', 'pkg_name', required=True, help='The name of the package to add the node to.')
+@click.option('--component', 'is_component', is_flag=True, help='Create a component instead of a regular node.')
+@click.pass_context
+def make_node(ctx, node_name, pkg_name, is_component):
+    """Creates a new node file and registers it in an existing package."""
+    if is_component:
+        ctx.invoke(make_component, component_name=node_name, pkg_name=pkg_name)
+        return
+
+    node_choices = ['Publisher', 'Subscriber', 'Service', 'ActionServer', 'Lifecycle']
+    node_type = _get_choice_from_numbered_list(
+        'Select node type:',
+        node_choices,
+        default_index=node_choices.index('Publisher')
+    )
+    click.echo(f"Scaffolding a '{node_type}' node named '{node_name}' in package '{pkg_name}'.")
+
+    pkg_path = os.path.join('src', pkg_name)
+    if not os.path.isdir(pkg_path):
+        click.secho(f"Error: Package '{pkg_name}' not found at {pkg_path}", fg="red")
+        sys.exit(1)
+
+    class_name = "".join(word.capitalize() for word in node_name.split('_'))
+
+    # Determine package type and create node
+    if os.path.exists(os.path.join(pkg_path, 'setup.py')):
+        # Python package
+        node_dir = os.path.join(pkg_path, pkg_name)
+        os.makedirs(node_dir, exist_ok=True)
+        node_file = os.path.join(node_dir, f"{node_name}.py")
+        with open(node_file, 'w') as f:
+            py_boilerplate = get_python_node_template(node_type.lower(), node_name, class_name)
+            f.write(py_boilerplate)
+        click.secho(f"✓ Created Python node file: {node_file}", fg="green")
+        add_python_entry_point(pkg_name, node_name)
+        add_node_to_mixed_launch(pkg_name, node_name)
+    elif os.path.exists(os.path.join(pkg_path, 'CMakeLists.txt')): # C++ package
+        make_cpp_node(pkg_name, node_name, node_type)
+    else:
+        click.secho(f"Error: Could not determine package type for '{pkg_name}'. No setup.py or CMakeLists.txt found.", fg="red")
+        sys.exit(1)
+
+    add_launch_file_boilerplate(pkg_name, node_name)
+    add_node_to_launch(pkg_name, node_name)
+    add_default_launch_file(pkg_name)
+    
+    # Add install rules *after* launch files are created.
+    add_install_rule_for_launch_dir(pkg_name)
+    add_install_rule_for_launch_dir_cpp(pkg_name)
+
+    click.echo("\nRun 'genesys build' to make the new node available.")
+
+@make.command("component")
+@click.argument("component_name")
+@click.option('--pkg', 'pkg_name', required=True, help='The name of the package to add the component to.')
+@click.pass_context
+def make_component(ctx, component_name, pkg_name):
+    """Creates a new component file and registers it in an existing package."""
+    component_choices = ['Publisher', 'Subscriber', 'Service', 'ActionServer', 'Lifecycle']
+    component_type = _get_choice_from_numbered_list(
+        'Select component type:',
+        component_choices,
+        default_index=component_choices.index('Publisher')
+    )
+    click.echo(f"Scaffolding a '{component_type}' component named '{component_name}' in package '{pkg_name}'.")
+
+    pkg_path = os.path.join('src', pkg_name)
+    if not os.path.isdir(pkg_path):
+        click.secho(f"Error: Package '{pkg_name}' not found at {pkg_path}", fg="red")
+        sys.exit(1)
+
+    # Determine package type and create node
+    if os.path.exists(os.path.join(pkg_path, 'setup.py')):
+        # Python package
+        class_name = "".join(word.capitalize() for word in component_name.split('_'))
+        comp_dir = os.path.join(pkg_path, pkg_name)
+        os.makedirs(comp_dir, exist_ok=True)
+        comp_file = os.path.join(comp_dir, f"{component_name}.py")
+        with open(comp_file, 'w') as f:
+            # Pass component_type to the template function
+            py_boilerplate = get_python_component_template(component_type.lower(), component_name, class_name)
+            f.write(py_boilerplate)
+        click.secho(f"✓ Created Python component file: {comp_file}", fg="green")
+        add_python_component_entry_point(pkg_name, component_name)
+        
+        mixed_launch_file_path = os.path.join(pkg_path, 'launch', 'mixed_launch.py')
+        regular_launch_file_path = os.path.join(pkg_path, 'launch', f"{pkg_name}_launch.py")
+
+        if os.path.exists(mixed_launch_file_path):
+            click.secho(f"Mixed launch file found for '{pkg_name}'. Adding component...", fg="green")
+            add_component_to_mixed_launch(pkg_name, component_name)
+            add_default_launch_file(pkg_name) # Ensure default launch file includes the mixed launch
+        elif os.path.exists(regular_launch_file_path):
+            click.secho(f"Regular launch file found for '{pkg_name}'. Adding component to it...", fg="green")
+            add_component_to_regular_launch(pkg_name, component_name)
+            add_default_launch_file(pkg_name) # Ensure default launch file includes the regular launch
+        else:
+            click.secho(f"No existing launch file found for '{pkg_name}'. Creating a mixed launch file...", fg="yellow")
+            ctx.invoke(make_launch, pkg_name=pkg_name, launch_name='mixed_launch')
+            add_component_to_mixed_launch(pkg_name, component_name)
+            add_default_launch_file(pkg_name) # Ensure default launch file includes the mixed launch
+    elif os.path.exists(os.path.join(pkg_path, 'CMakeLists.txt')):
+        # Create C++ component files
+        make_cpp_component(pkg_name, component_name, component_type)
+
+        # Ensure launch/ exists
+        launch_dir = os.path.join(pkg_path, 'launch')
+        os.makedirs(launch_dir, exist_ok=True)
+
+        # Create mixed launch file if missing
+        launch_file = os.path.join(launch_dir, 'mixed_launch.py')
+        if not os.path.exists(launch_file):
+            click.secho(f"No launch file found for '{pkg_name}'. Creating mixed launch...", fg="yellow")
+            with open(launch_file, 'w') as f:
+                f.write(get_mixed_launch_template())
+
+        # Add component to the mixed launch
+        add_component_to_mixed_launch(pkg_name, component_name)
+
+        # Add default launch file (pkg_launch.py → includes mixed launch)
+        add_default_launch_file(pkg_name)
+
+        # Add install rules to CMakeLists.txt
+        add_install_rule_for_launch_dir_cpp(pkg_name)
+
+    else:
+        click.secho(f"Error: Could not determine package type for '{pkg_name}'. No setup.py or CMakeLists.txt found.", fg="red")
+        sys.exit(1)
+
+    click.echo("\nRun 'genesys build' to make the new component available.")
+
+
+@make.command("launch")
+@click.option('--pkg', 'pkg_name', required=True, help='The name of the package to add the launch file to.')
+@click.option('--name', 'launch_name', default='mixed_launch', help='The name of the launch file.')
+def make_launch(pkg_name, launch_name):
+    """Creates a new mixed launch file."""
+    click.echo(f"Scaffolding a mixed launch file named '{launch_name}.py' in package '{pkg_name}'.")
+
+    pkg_path = os.path.join('src', pkg_name)
+    if not os.path.isdir(pkg_path):
+        click.secho(f"Error: Package '{pkg_name}' not found at {pkg_path}", fg="red")
+        sys.exit(1)
+
+    launch_dir = os.path.join(pkg_path, 'launch')
+    os.makedirs(launch_dir, exist_ok=True)
+    launch_file = os.path.join(launch_dir, f"{launch_name}.py")
+
+    if os.path.exists(launch_file):
+        click.secho(f"Error: Launch file '{launch_name}.py' already exists in {launch_dir}", fg="red")
+        sys.exit(1)
+
+    with open(launch_file, 'w') as f:
+        launch_boilerplate = get_mixed_launch_template()
+        f.write(launch_boilerplate)
+    
+    click.secho(f"✓ Created mixed launch file: {launch_file}", fg="green")
+
+@make.command("interface")
+@click.argument('interface_name')
+@click.option('--pkg', 'pkg_name', required=True, help='The name of the package to add the interface to.')
+def make_interface(interface_name, pkg_name):
+    """Scaffold custom msg/srv/action files."""
+    click.secho(f"Scaffolding for interface '{interface_name}' in package '{pkg_name}' is not yet implemented.", fg="yellow")
+    click.echo("You will need to manually:")
+    click.echo("1. Place .msg/.srv/.action files under src/<pkg>/msg|srv|action/")
+    click.echo("2. Update package.xml with <build_depend>rosidl_default_generators</build_depend> and <exec_depend>rosidl_default_runtime</exec_depend>")
+    click.echo("3. Update CMakeLists.txt with find_package(rosidl_default_generators REQUIRED) and rosidl_generate_interfaces()")