#include "{{ package_name }}/{{ class_name }}.hpp"

<<<<<<< HEAD
#include "rclcpp_components/register_node_macro.hpp"

namespace {{ package_name }}
{

{{ class_name }}::{{ class_name }}(const rclcpp::NodeOptions & options)
: rclcpp::Node("{{ node_name }}", options)
=======
namespace {{ package_name }}
{

{{ class_name }}::{{ class_name }}()
: rclcpp::Node("{{ class_name | lower }}")
>>>>>>> 8b5da7e7
{
    // Declare parameters
    declare_parameter("message_data", "Hello from Genesys C++! #");
    message_data_ = get_parameter("message_data").as_string();

    // Create publisher
    publisher_ = create_publisher<std_msgs::msg::String>("chatter", rclcpp::QoS(10));

    // Create timer for publishing
    timer_ = create_wall_timer(
        std::chrono::milliseconds(1000),
        std::bind(&{{ class_name }}::on_timer, this)
    );

<<<<<<< HEAD
    RCLCPP_INFO(get_logger(), "{{ class_name }} component created");
=======
    RCLCPP_INFO(get_logger(), "{{ class_name }} node created");
>>>>>>> 8b5da7e7
}

void {{ class_name }}::on_timer()
{
    auto message = std_msgs::msg::String();
    message.data = message_data_ + std::to_string(count_++);
    RCLCPP_INFO(get_logger(), "Publishing: '%s'", message.data.c_str());
    publisher_->publish(message);
}

} // namespace {{ package_name }}

<<<<<<< HEAD
RCLCPP_COMPONENTS_REGISTER_NODE({{ package_name }}::{{ class_name }})
=======
int main(int argc, char * argv[])
{
    rclcpp::init(argc, argv);
    rclcpp::spin(std::make_shared<{{ package_name }}::{{ class_name }}>());
    rclcpp::shutdown();
    return 0;
}
>>>>>>> 8b5da7e7
<|MERGE_RESOLUTION|>--- conflicted
+++ resolved
@@ -1,20 +1,10 @@
 #include "{{ package_name }}/{{ class_name }}.hpp"
 
-<<<<<<< HEAD
-#include "rclcpp_components/register_node_macro.hpp"
-
-namespace {{ package_name }}
-{
-
-{{ class_name }}::{{ class_name }}(const rclcpp::NodeOptions & options)
-: rclcpp::Node("{{ node_name }}", options)
-=======
 namespace {{ package_name }}
 {
 
 {{ class_name }}::{{ class_name }}()
 : rclcpp::Node("{{ class_name | lower }}")
->>>>>>> 8b5da7e7
 {
     // Declare parameters
     declare_parameter("message_data", "Hello from Genesys C++! #");
@@ -29,11 +19,7 @@
         std::bind(&{{ class_name }}::on_timer, this)
     );
 
-<<<<<<< HEAD
-    RCLCPP_INFO(get_logger(), "{{ class_name }} component created");
-=======
     RCLCPP_INFO(get_logger(), "{{ class_name }} node created");
->>>>>>> 8b5da7e7
 }
 
 void {{ class_name }}::on_timer()
@@ -46,14 +32,10 @@
 
 } // namespace {{ package_name }}
 
-<<<<<<< HEAD
-RCLCPP_COMPONENTS_REGISTER_NODE({{ package_name }}::{{ class_name }})
-=======
 int main(int argc, char * argv[])
 {
     rclcpp::init(argc, argv);
     rclcpp::spin(std::make_shared<{{ package_name }}::{{ class_name }}>());
     rclcpp::shutdown();
     return 0;
-}
->>>>>>> 8b5da7e7
+}