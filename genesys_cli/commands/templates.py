import os
from jinja2 import Environment, FileSystemLoader

def get_template_path():
    """
    Get the templates directory path.
    Priority:
    1. GENESYS_TEMPLATES_PATH environment variable
    2. Default path relative to this file.
    Returns:
        str: Path to the templates directory
    """
    # Check environment variable first
    templates_path = os.environ.get('GENESYS_TEMPLATES_PATH')
    if templates_path and os.path.isdir(templates_path):
        return templates_path

    # Fallback to default path
    return os.path.join(os.path.dirname(__file__), 'templates')

def get_template_env(subfolder=''):
    """
    Returns a Jinja2 environment configured for the templates directory.
    An optional subfolder can be specified (e.g., 'python', 'cpp').
    """
    path = os.path.join(get_template_path(), subfolder)
    return Environment(
        loader=FileSystemLoader(path),
        trim_blocks=True,
        lstrip_blocks=True
    )

def get_python_node_template(node_type, node_name, class_name):
    """Returns the boilerplate for a Python node of a given type."""
    env = get_template_env('python')

    template = env.get_template(f"{node_type}.py.j2")
    node_content = template.render(node_name=node_name, class_name=class_name)

    main_template = env.get_template('python_main.py.j2')
    main_content = main_template.render(class_name=class_name)

    return f"{node_content}\n{main_content}"

def get_python_component_template(component_type, component_name, class_name):
    """Returns the boilerplate for a Python component of a given type."""
    env = get_template_env('python')

    # Always load the generic component.py.j2 template
    template = env.get_template("component.py.j2")
    
    # Pass component_type as a variable to the template
    return template.render(node_name=component_name, class_name=class_name, component_type=component_type)

def get_mixed_launch_template():
    """Returns the boilerplate for a mixed launch file."""
    env = get_template_env('launch')

    template = env.get_template("mixed_launch.py.j2")
    return template.render()

def get_cpp_node_template(node_type, package_name, class_name):
    """Returns the boilerplate for a C++ node."""
    env = get_template_env('cpp')

    template = env.get_template(f'{node_type.lower()}.cpp.j2')
    return template.render(package_name=package_name, class_name=class_name)

def get_cpp_node_header_template(node_type, package_name, class_name):
    """Returns the boilerplate for a C++ node's header file."""
    env = get_template_env('cpp')

    template = env.get_template(f'{node_type.lower()}.hpp.j2')
    return template.render(package_name=package_name, class_name=class_name)

def get_cmakelists_template(package_name):
    """Returns the boilerplate for a CMakeLists.txt file."""
    env = get_template_env('cpp')

    template = env.get_template('cmakelists.txt.j2')
    return template.render(package_name=package_name)

def get_cpp_component_templates(component_type, pkg_name, class_name, description):
    """Renders all necessary C++ component templates."""
    env = get_template_env() # This will look in the root of templates dir

    key = component_type.lower()
    hpp_template = env.get_template(f'cpp/component_{key}.hpp.j2')

    cpp_template = env.get_template(f'cpp/component_{key}.cpp.j2')
    register_template = env.get_template('cpp/register_components.cpp.j2')
    plugin_template = env.get_template('cpp/plugin.xml.j2')

    hpp_content = hpp_template.render(package_name=pkg_name, class_name=class_name, description=description)
    cpp_content = cpp_template.render(package_name=pkg_name, class_name=class_name, description=description)
    register_content = register_template.render(package_name=pkg_name, class_name=class_name)
    plugin_content = plugin_template.render(package_name=pkg_name, class_name=class_name, description=description)
    
    return hpp_content, cpp_content, register_content, plugin_content


<<<<<<< HEAD

=======
>>>>>>> 7207252f
def get_cpp_component_cmakelists_template(context):
    """Returns the boilerplate for a C++ component CMakeLists.txt file."""
    env = get_template_env('cpp')

    template = env.get_template('cmakelists_component.txt.j2')
    return template.render(**context)<|MERGE_RESOLUTION|>--- conflicted
+++ resolved
@@ -99,10 +99,6 @@
     return hpp_content, cpp_content, register_content, plugin_content
 
 
-<<<<<<< HEAD
-
-=======
->>>>>>> 7207252f
 def get_cpp_component_cmakelists_template(context):
     """Returns the boilerplate for a C++ component CMakeLists.txt file."""
     env = get_template_env('cpp')
